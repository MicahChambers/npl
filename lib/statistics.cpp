/******************************************************************************
 * Copyright 2014 Micah C Chambers (micahc.vt@gmail.com)
 *
 * Licensed under the Apache License, Version 2.0 (the "License");
 * you may not use this file except in compliance with the License.
 * You may obtain a copy of the License at
 *
 * 	http://www.apache.org/licenses/LICENSE-2.0
 *
 * Unless required by applicable law or agreed to in writing, software
 * distributed under the License is distributed on an "AS IS" BASIS,
 * WITHOUT WARRANTIES OR CONDITIONS OF ANY KIND, either express or implied.
 * See the License for the specific language governing permissions and
 * limitations under the License.
 *
 * @file statistics.cpp Tools for analyzing data, including PCA, ICA and
 * general linear modeling.
 *
 *****************************************************************************/

#include <Eigen/SVD>
#include <Eigen/QR>
#include "slicer.h"
#include "statistics.h"
#include "basic_functions.h"
#include "macros.h"

#include <algorithm>
#include <random>
#include <cmath>
#include <iostream>
#include <map>
#include <iomanip>

using namespace std;
using Eigen::MatrixXd;
using Eigen::VectorXd;
using Eigen::MatrixXf;
using Eigen::VectorXf;
using Eigen::JacobiSVD;

namespace npl {

//Hyperbolic Tangent and its derivative is one potential optimization function
double fastICA_g1(double u)
{
	return tanh(u);
}

double fastICA_dg1(double u)
{
	return 1./(cosh(u)*cosh(u));
}

//exponential and its derivative is another optimization function
double fastICA_g2(double u)
{
	return u*exp(-u*u/2);
}

double fastICA_dg2(double u)
{
	return (1-u*u)*exp(-u*u/2);
}

void apply(double* dst, const double* src,  double(*func)(double), size_t sz)
{
	for(unsigned int ii = 0 ; ii < sz; ii++)
		dst[ii] = func(src[ii]);
}

/**
 * @brief Computes the Principal Components of input matrix X using the
 * covariance matrix.
 *
 * Outputs projections in the columns of a matrix.
 *
 * @param cov 	Covariance matrix of XtX
 * @param varth Variance threshold. Don't include dimensions after this percent
 *              of the variance has been explained.
 *
 * @return 		RxP matrix, where P is the number of principal components
 */
MatrixXd pcacov(const MatrixXd& cov, double varth)
{
	assert(cov.rows() == cov.cols());

#ifndef NDEBUG
	std::cout << "Computing ..." << std::endl;
#endif //DEBUG
	Eigen::SelfAdjointEigenSolver<MatrixXd> solver(cov);
#ifndef NDEBUG
	std::cout << "Done" << std::endl;
#endif //DEBUG

	double total = 0;
	for(int64_t ii=solver.eigenvalues().rows()-1; ii>=0; ii--) {
		assert(solver.eigenvalues()[ii] >= 0);
		total += solver.eigenvalues()[ii];
	}

	double sum = 0;
	size_t ndim = 0;
	for(int64_t ii=solver.eigenvalues().rows()-1; ii>=0; ii--) {
		sum += solver.eigenvalues()[ii];
		if(sum / total < varth)
			ndim++;
		else
			break;
	}

#ifndef NDEBUG
	std::cout << "Output Dimensions: " << ndim
		<< "\nCreating Reduced MatrixXd..." << std::endl;
#endif //DEBUG

	MatrixXd out(cov.rows(), ndim);
	for(int64_t ii=solver.eigenvalues().rows()-1, jj=0; ii>=0; ii--, jj++) {
		for(size_t rr=0; rr<cov.rows(); rr++) {
			out(rr, jj) = solver.eigenvectors()(rr, ii);
		}
	}

#ifndef NDEBUG
	std::cout  << "  Done" << std::endl;
#endif

	return out;
}

/**
 * @brief Computes the Principal Components of input matrix X
 *
 * Outputs reduced dimension (fewer cols) in output. Note that prio to this,
 * the columns of X should be 0 mean.
 *
 * TODO put math here
 *
 * @param X 	RxC matrix where each column row is a sample, each column a
 *              dimension (or feature). The number of columns in the output
 *              will be fewer because there will be fewer features
 * @param varth Variance threshold. Don't include dimensions after this percent
 *              of the variance has been explained.
 *
 * @return 		RxP matrix, where P is the number of principal components
 */
MatrixXd pca(const MatrixXd& X, double varth)
{
	varth=1-varth;

	double totalv = 0; // total variance
	int outdim = 0;

#ifndef NDEBUG
	std::cout << "Computing SVD" << std::endl;
#endif //DEBUG
	JacobiSVD<MatrixXd> svd(X, Eigen::ComputeThinU);
#ifndef NDEBUG
	std::cout << "Done" << std::endl;
#endif //DEBUG

	const VectorXd& W = svd.singularValues();
	const MatrixXd& U = svd.matrixU();
	//only keep dimensions with variance passing the threshold
	for(size_t ii=0; ii<W.rows(); ii++)
		totalv += W[ii]*W[ii];

	double sum = 0;
	for(outdim = 0; outdim < W.rows() && sum < totalv*varth; outdim++)
		sum += W[outdim]*W[outdim];
#ifndef NDEBUG
	std::cout << "Output Dimensions: " << outdim
		<< "\nCreating Reduced MatrixXd..." << std::endl;
#endif //DEBUG

	MatrixXd Xr(X.rows(), outdim);
	for(int rr=0; rr<X.rows(); rr++) {
		for(int cc=0; cc<outdim ; cc++) {
			Xr(rr,cc) = U(rr, cc);
		}
	}
#ifndef NDEBUG
	std::cout  << "  Done" << std::endl;
#endif

	return Xr;
}

/**
 * @brief Computes the Independent Components of input matrix X. Note that
 * you should run PCA on X before running ICA.
 *
 * Outputs reduced dimension (fewer cols) in output
 *
 * Note that this whole problem is the transpose of the version listed on
 * wikipedia.
 *
 * In: I number of components
 * In: X RxC matrix with rows representing C-D samples
 * for p in 1 to I:
 *   wp = random weight
 *   while wp changes:
 *     wp = g(X wp)X/R - wp SUM(g'(X wp))/R
 *     wp = wp - SUM wp^T wj wj
 *     normalize(wp)
 *
 * Output: W = [w0 w1 w2 ... ]
 * Output: S = XW, where each column is a dimension, each row a sample
 *
 * @param Xin 	RxC matrix where each column row is a sample, each column a
 *              dimension (or feature). The number of columns in the output
 *              will be fewer because there will be fewer features
 * @param varth Variance threshold. Don't include dimensions after this percent
 *              of the variance has been explained.
 *
 * @return 		RxP matrix, where P is the number of independent components
 */
MatrixXd ica(const MatrixXd& Xin, double varth)
{
	(void)varth;

	// remove mean/variance
	MatrixXd X(Xin.rows(), Xin.cols());
	for(size_t cc=0; cc<X.cols(); cc++)  {
		double sum = 0;
		double sumsq = 0;
		for(size_t rr=0; rr<X.rows(); rr++)  {
			sum += Xin(rr,cc);
			sumsq += Xin(rr,cc)*Xin(rr,cc);
		}
		double sigma = sqrt(sample_var(X.rows(), sum, sumsq));
		double mean = sum/X.rows();

		for(size_t rr=0; rr<X.rows(); rr++)
			X(rr,cc) = (Xin(rr,cc)-mean)/sigma;
	}

	const size_t ITERS = 10000;
	const double MAGTHRESH = 0.0001;

	// Seed with a real random value, if available
	std::random_device rd;
	std::default_random_engine rng(rd());
	std::uniform_real_distribution<double> unif(0, 1);

	int samples = X.rows();
	int dims = X.cols();
	int ncomp = std::min(samples, dims);

	double mag = 1;
	VectorXd proj(samples);
	VectorXd nonlin1(samples);
	VectorXd nonlin2(samples);
	VectorXd wprev(dims);

	MatrixXd W(dims, ncomp);

	for(int pp = 0 ; pp < ncomp ; pp++) {
		//randomize weights
		for(unsigned int ii = 0; ii < dims ; ii++)
			W.col(pp)[ii] = unif(rng);

		//GramSchmidt Decorrelate
		//sum(w^t_p w_j w_j) for j < p
		//cache w_p for wt_wj mutlication
		for(int jj = 0 ; jj < pp; jj++){
			//w^t_p w_j
			double wt_wj = W.col(pp).dot(W.col(jj));

			//w_p -= (w^t_p w_j) w_j
			W.col(pp) -= wt_wj*W.col(jj);
		}
		W.col(pp).normalize();
#ifndef NDEBUG
		std::cout << "Peforming Fast ICA: " << pp << std::endl;
#endif// NDEBUG
		mag = 1;
		for(int ii = 0 ; mag > MAGTHRESH && ii < ITERS; ii++) {

			//move to working
			wprev = W.col(pp);

			/*
			 * g(X wp) X^T/R - wp SUM(g'(X wp)))/R
			 */

			//w^tx
			proj = X*W.col(pp);

			//- wp SUM(g'(X wp)))/R
			double sum = 0;
			for(size_t jj=0; jj<samples; jj++)
				sum += fastICA_dg2(proj[jj]);
			W.col(pp) = -W.col(pp)*sum/samples;

			// X^Tg(X wp)/R
			for(size_t jj=0; jj<samples; jj++)
				proj[jj] = fastICA_g2(proj[jj]);
			W.col(pp) += X.transpose()*proj/samples;

			//GramSchmidt Decorrelate
			//sum(w^t_p w_j w_j) for j < p
			//cache w_p for wt_wj mutlication
			for(int jj = 0 ; jj < pp; jj++){
				//w^t_p w_j
				double wt_wj = W.col(pp).dot(W.col(jj));

				//w_p -= (w^t_p w_j) w_j
				W.col(pp) -= wt_wj*W.col(jj);
			}
			W.col(pp).normalize();
			mag = (W.col(pp)-wprev).norm();
		}

#ifndef NDEBUG
		std::cout << "Final (" << pp << "):\n";
		std::cout << W.col(pp).transpose() << std::endl;
#endif// NDEBUG
	}

	// TODO sort by variance
	return X*W;

}

StudentsT::StudentsT(int dof, double dt, double tmax) :
	m_dt(dt), m_tmax(tmax), m_dof(dof)
{
	init();
};

void StudentsT::setDOF(double dof)
{
	m_dof = dof;
	init();
};

void StudentsT::setStepT(double dt)
{
	m_dt = dt;
	init();
};

void StudentsT::setMaxT(double tmax)
{
	m_tmax = tmax;
	init();
};

double StudentsT::cumulative(double t) const
{
	bool negative = false;
	if(t < 0) {
		negative = true;
		t = fabs(t);
	}

	double out = 0;
	vector<double>::const_iterator it =
		std::lower_bound(m_tvals.begin(), m_tvals.end(), t);

	if(it == m_tvals.end()) {
		cerr << "Warning, effectively 0 p-value returned!" << endl;
		return 0;
	}

	int ii = distance(m_tvals.begin(), it);
	if(ii > 0) {
		double tp = m_tvals[ii-1];
		double tn = m_tvals[ii];

		double prev = m_cdf[ii-1];
		double next = m_cdf[ii];
		out = prev*(tn-t)/(tn-tp) + next*(t-tp)/(tn-tp);
	} else {
		assert(m_cdf[ii] == 0.5);
		out = m_cdf[ii];
	}

	if(negative)
		return 1-out;
	else
		return out;
};

double StudentsT::density(double t) const
{
	bool negative = false;
	if(t < 0) {
		negative = true;
		t = fabs(t);
	}

	double out = 0;
	vector<double>::const_iterator it = std::lower_bound(m_tvals.begin(),
			m_tvals.end(), t);
	if(it == m_tvals.end()) {
#ifndef NDEBUG
		cerr << "Warning, effectively 0 p-value returned!" << endl;
#endif
		return 0;
	}

	int ii = distance(m_tvals.begin(), it);
	if(ii > 0) {
		double tp = m_tvals[ii-1];
		double tn = m_tvals[ii];

		double prev = m_pdf[ii-1];
		double next = m_pdf[ii];
		out = prev*(tn-t)/(tn-tp) + next*(t-tp)/(tn-tp);
	} else {
		assert(m_pdf[ii] == 0.5);
		out = m_pdf[ii];
	}

	if(negative)
		return 1-out;
	else
		return out;
};

void StudentsT::init()
{
	m_cdf.resize(m_tmax/m_dt);
	m_pdf.resize(m_tmax/m_dt);
	m_tvals.resize(m_tmax/m_dt);

	double sum = 0.5;
	double coeff;
	if(m_dof%2 == 0) {
		coeff = 1./(2*sqrt((double)m_dof));
		for(int ii = m_dof-1; ii >= 3; ii-=2)
			coeff *= ((double)ii)/(ii-1.);
	} else {
		coeff = 1./(M_PI*sqrt((double)m_dof));
		for(int ii = m_dof-1; ii >= 2; ii-=2)
			coeff *= ((double)ii)/(ii-1.);
	}

	for(size_t ii = 0; ii*m_dt < m_tmax; ii++) {
		double t = ii*m_dt;
		m_tvals[ii] = t;
		m_pdf[ii] = coeff*pow(1+t*t/m_dof, -(m_dof+1)/2);
		m_cdf[ii] = sum;
		sum += m_dt*m_pdf[ii];
	}
};

/**
 * @brief Computes the Ordinary Least Square predictors, beta for
 *
 * \f$ y = \hat \beta X \f$
 *
 * Returning beta. This is the same as the other regress function, but allows
 * for cacheing of pseudoinverse of X
 *
 * @param y response variables
 * @param X independent variables
 * @param covInv Inverse of covariance matrix, to compute us pseudoinverse(X^TX)
 * @param Xinv Pseudo inverse of X. Compute with pseudoInverse(X)
 * @param student_cdf Pre-computed students' T distribution. Example:
 * auto v = students_t_cdf(X.rows()-1, .1, 1000);
 *
 * @return Struct with Regression Results.
 */
RegrResult regress(const VectorXd& y, const MatrixXd& X, const MatrixXd& covInv,
		const MatrixXd& Xinv, const StudentsT& distrib)
{
	if(y.rows() != X.rows())
		throw INVALID_ARGUMENT("y and X matrices row mismatch");
	if(X.rows() != Xinv.cols())
		throw INVALID_ARGUMENT("X and pseudo inverse of X row mismatch");

	RegrResult out;
	out.bhat = Xinv*y;
	out.yhat = X*out.bhat;
	out.ssres = (out.yhat - y).squaredNorm();

	// compute total sum of squares
	double mean = y.mean();
	out.sstot = 0;
	for(size_t rr=0; rr<y.rows(); rr++)
		out.sstot += (y[rr]-mean)*(y[rr]-mean);
	out.rsqr = 1-out.ssres/out.sstot;
	out.adj_rsqr = out.rsqr - (1-out.rsqr)*X.cols()/(X.cols()-X.rows()-1);

	double sigmahat = out.ssres/(X.rows()-X.cols()+2);
	out.std_err.resize(X.cols());
	out.t.resize(X.cols());
	out.p.resize(X.cols());
	out.dof = X.rows()-1;

	for(size_t ii=0; ii<X.cols(); ii++) {
		out.std_err[ii] = sqrt(sigmahat*covInv(ii,ii)/X.cols());
		double t = out.bhat[ii]/out.std_err[ii];
		out.t[ii] = t;
		out.p[ii] = distrib.cumulative(t);
	}

	return out;
}

/**
 * @brief Computes the Ordinary Least Square predictors, beta for
 *
 * \f$ y = \hat \beta X \f$
 *
 * Returning beta. This is the same as the other regress function, but allows
 * for cacheing of pseudoinverse of X
 *
 * @param y response variables
 * @param X independent variables
 *
 * @return Struct with Regression Results.
 */
RegrResult regress(const VectorXd& y, const MatrixXd& X)
{
	if(y.rows() != X.rows())
		throw INVALID_ARGUMENT("y and X matrices row mismatch");

	auto Xinv = pseudoInverse(X);
	auto covInv = pseudoInverse(X.transpose()*X);

	RegrResult out;
	out.bhat = Xinv*y;
	out.yhat = out.bhat*X;
	out.ssres = (out.yhat - y).squaredNorm();

	// compute total sum of squares
	double mean = y.mean();
	out.sstot = 0;
	for(size_t rr=0; rr<y.rows(); rr++)
		out.sstot += (y[rr]-mean)*(y[rr]-mean);
	out.rsqr = 1-out.ssres/out.sstot;
	out.adj_rsqr = out.rsqr - (1-out.rsqr)*X.cols()/(X.cols()-X.rows()-1);

	// estimate the standard deviation of the error term
	double sigmahat = out.ssres/(X.rows()-X.cols()+2);

	out.std_err.resize(X.cols());
	out.t.resize(X.cols());
	out.p.resize(X.cols());
	out.dof = X.rows()-1;

	// need to compute the CDF for students_t_cdf
	const double MAX_T = 100;
	const double STEP_T = 0.1;
	StudentsT distrib(out.dof, STEP_T, MAX_T);

	for(size_t ii=0; ii<X.cols(); ii++) {
		out.std_err[ii] = sqrt(sigmahat*covInv(ii,ii)/X.cols());

		double t = out.bhat[ii]/out.std_err[ii];
		out.t[ii] = t;
		out.p[ii] = distrib.cdf(t);
	}

	return out;
}


/**
 * @brief Computes the pseudoinverse of the input matrix
 *
 * \f$ P = UE^-1V^* \f$
 *
 * @return Psueodinverse
 */
MatrixXd pseudoInverse(const MatrixXd& X)
{
	double THRESH = 0.000001;
	JacobiSVD<MatrixXd> svd(X, Eigen::ComputeThinU | Eigen::ComputeThinV);
	VectorXd singular_values = svd.singularValues();

	for(size_t ii=0; ii<svd.singularValues().rows(); ii++) {
		if(singular_values[ii] > THRESH)
			singular_values[ii] = 1./singular_values[ii];
		else
			singular_values[ii] = 0;
	}
	return svd.matrixV()*singular_values.asDiagonal()*
		svd.matrixU().transpose();
}

/******************************************************
 * Classifiers
 *****************************************************/

/**
 * @brief Approximates k-means using the algorithm of:
 *
 * 'Fast Approximate k-Means via Cluster Closures' by Wang et al
 *
 * @param samples Matrix of samples, one sample per row,
 * @param nclass Number of classes to break samples up into
 * @param extimated groupings
 */
void approxKMeans(const MatrixXd& samples, size_t nclass, Eigen::VectorXi& labels)
{
	DBG1(cerr << "Approximating K-Means" << endl);
	size_t ndim = samples.cols();
	size_t npoints = samples.rows();
	double norm = 0;

	MatrixXd means(nclass, ndim);
	std::vector<double> dists(npoints);
	std::vector<int> indices(npoints);

	// Select Point
	std::default_random_engine rng;
	std::uniform_int_distribution<int> randi(0, npoints-1);
	std::uniform_real_distribution<double> randf(0, 1);
	int tmp = randi(rng);
	size_t pp;
	means.row(0) = samples.row(tmp);

	//set the rest of the centers
	for(int cc = 1; cc < nclass; cc++) {
		norm = 0;

		//create list of distances
		for(pp = 0 ; pp < npoints ; pp++) {
			dists[pp] = INFINITY;
			for(int tt = 0 ; tt < cc; tt++) {
				double v = (samples.row(pp)-means.row(tt)).squaredNorm();
				dists[pp] = std::min(dists[pp], v);
			}

			//keep normalization factor for later
			norm += dists[pp];
		}

		//set target pp^th greatest distance
		double pct = norm*randf(rng);

		// fill indices
		for(size_t ii=0; ii<npoints; ii++)
			indices[ii] = ii;

		// sort, while keeping indices
		std::sort(indices.begin(), indices.end(),
				[&dists](size_t i, size_t j){
				return dists[i] < dists[j];
				});

		//go through sorted list to find matching location in CDF
		for(pp = 0; pp < npoints && pct > 0 ; pp++) {
			double d = dists[indices[pp]];
			pct -= d;
		}

		//copy randomly selected  point into middle
		means.row(cc) = samples.row(pp);
	}

	labels.resize(samples.rows());
	for(size_t rr=0; rr<samples.rows(); rr++) {
		double bestdist = INFINITY;
		int bestlabel = -1;
		for(size_t cc=0; cc<nclass; cc++) {
			double distsq = (samples.row(rr) - means.row(cc)).squaredNorm();
			if(distsq < bestdist) {
				bestdist = distsq;
				bestlabel = cc;
			}
		}
		labels[rr] = bestlabel;
	}
}

/**
 * @brief Approximates k-means using the algorithm of:
 *
 * 'Fast Approximate k-Means via Cluster Closures' by Wang et al
 *
 * @param samples Matrix of samples, one sample per row,
 * @param nclass Number of classes to break samples up into
 * @param means Estimated mid-points/means
 */
void approxKMeans(const MatrixXd& samples, size_t nclass, MatrixXd& means)
{
	DBG1(cerr << "Approximating K-Means" << endl);
	size_t ndim = samples.cols();
	size_t npoints = samples.rows();
	double norm = 0;

	means.resize(nclass, ndim);
	std::vector<double> dists(npoints);
	std::vector<int> indices(npoints);

	// Select Point
	std::default_random_engine rng;
	std::uniform_int_distribution<int> randi(0, npoints-1);
	std::uniform_real_distribution<double> randf(0, 1);
	int tmp = randi(rng);
	size_t pp;
	means.row(0) = samples.row(tmp);

	//set the rest of the centers
	for(int cc = 1; cc < nclass; cc++) {
		norm = 0;

		//create list of distances
		for(pp = 0 ; pp < npoints ; pp++) {
			dists[pp] = INFINITY;
			for(int tt = 0 ; tt < cc; tt++) {
				double v = (samples.row(pp)-means.row(tt)).squaredNorm();
				dists[pp] = std::min(dists[pp], v);
			}

			//keep normalization factor for later
			norm += dists[pp];
		}

		//set target pp^th greatest distance
		double pct = norm*randf(rng);

		// fill indices
		for(size_t ii=0; ii<npoints; ii++)
			indices[ii] = ii;

		// sort, while keeping indices
		std::sort(indices.begin(), indices.end(),
				[&dists](size_t i, size_t j){
				return dists[i] < dists[j];
				});

		//go through sorted list to find matching location in CDF
		for(pp = 0; pp < npoints && pct > 0 ; pp++) {
			double d = dists[indices[pp]];
			pct -= d;
		}

		//copy randomly selected  point into middle
		means.row(cc) = samples.row(pp);
	}
}


/**
 * @brief Constructor for k-means class
 *
 * @param rank Number of dimensions in input samples.
 * @param k Number of groups to classify samples into
 */
KMeans::KMeans(size_t rank, size_t k) : Classifier(rank), m_k(k), m_mu(k, ndim)
{ }

void KMeans::setk(size_t ngroups)
{
	m_k = ngroups;
	m_mu.resize(m_k, ndim);
	m_valid = false;
}

/**
 * @brief Sets the mean matrix. Each row of the matrix is a ND-mean, where
 * N is the number of columns.
 *
 * @param newmeans Matrix with new mean
 */
void KMeans::updateMeans(const MatrixXd& newmeans)
{
	if(newmeans.rows() != m_mu.rows() || newmeans.cols() != m_mu.cols()) {
		throw RUNTIME_ERROR("new mean must have matching size with old!");
	}
	m_mu = newmeans;
	m_valid = true;
}

/**
 * @brief Updates the mean coordinates by providing a set of labeled samples.
 *
 * @param samples Matrix of samples, where each row is an ND-sample.
 * @param classes Classes, where rows match the rows of the samples matrix.
 * Classes should be integers 0 <= c < K where K is the number of classes
 * in this.
 */
void KMeans::updateMeans(const MatrixXd samples, const Eigen::VectorXi classes)
{
	if(classes.rows() != samples.rows()){
		throw RUNTIME_ERROR("Rows in sample and group membership vectors "
				"must match, but do not!");
	}
	if(ndim != samples.cols()){
		throw RUNTIME_ERROR("Columns in sample vector must match number of "
				"dimensions, but do not!");
	}
	for(size_t ii=0; ii<classes.rows(); ii++) {
		if(classes[ii] < 0 || classes[ii] >= m_k) {
			throw RUNTIME_ERROR("Invalid class: "+to_string(classes[ii])+
					" class must be > 0 and < "+to_string(m_k));
		}
	}

	m_mu.setZero();
	vector<size_t> counts(m_k, 0);

	// sum up samples by group
	for(size_t rr = 0; rr < samples.rows(); rr++ ){
		assert(classes[rr] < m_k);
		m_mu.row(classes[rr]) += samples.row(rr);
		counts[classes[rr]]++;
	}

	// normalize
	for(size_t cc=0; cc<m_k; cc++) {
		m_mu.row(cc) /= counts[cc];
	}
	m_valid = true;
}

/**
 * @brief Given a matrix of samples (Samples x Dims, sample on each row),
 * apply the classifier to each sample and return a vector of the classes.
 *
 * @param samples Set of samples, 1 per row
 *
 * @return Vector of classes, rows match up with input sample rows
 */
Eigen::VectorXi KMeans::classify(const MatrixXd& samples)
{
	Eigen::VectorXi out;
	classify(samples, out);
	return out;
}

/**
 * @brief Given a matrix of samples (Samples x Dims, sample on each row),
 * apply the classifier to each sample and return a vector of the classes.
 *
 * @param samples Set of samples, 1 per row
 * @param classes input/output samples. Returned value indicates number that
 * changed.
 *
 * @return Number of classes that changed
 */
size_t KMeans::classify(const MatrixXd& samples, Eigen::VectorXi& classes)
{
	if(!m_valid) {
		throw RUNTIME_ERROR("Error, cannot classify samples because "
				"classifier has not been run on any samples yet. Call "
				"compute on a samples matrix first!");
	}
	if(samples.cols() != ndim) {
		throw RUNTIME_ERROR("Number of columns does in samples matrix should "
				"match KMeans classifier, but doesn't");
	}
	classes.resize(samples.rows());

	size_t change = 0;
	for(size_t rr=0; rr<samples.rows(); rr++) {

		// check all the means, to find the minimum distance
		double bestdist = INFINITY;
		int bestc = -1;
		for(size_t kk=0; kk<m_k; kk++) {
			double dist = (samples.row(rr)-m_mu.row(kk)).squaredNorm();
			if(dist < bestdist) {
				bestdist = dist;
				bestc = kk;
			}
		}

		if(classes[rr] != bestc)
			change++;

		// assign the min squared distance
		classes[rr] = bestc;
	}

	return change;
}

/**
 * @brief Updates the classifier with new samples, if reinit is true then
 * no prior information will be used. If reinit is false then any existing
 * information will be left intact. In Kmeans that would mean that the
 * means will be left at their previous state.
 *
 * @param samples Samples, S x D matrix with S is the number of samples and
 * D is the dimensionality. This must match the internal dimension count.
 *
 * @return -1 if maximum iterations hit, 0 otherwise
 */
int KMeans::update(const MatrixXd& samples, bool reinit)
{
	Eigen::VectorXi classes(samples.rows());

	// initialize with approximate k-means
	if(reinit || !m_valid)
		approxKMeans(samples, m_k, m_mu);
	m_valid = true;

	// now for the 'real' k-means
	size_t change = SIZE_MAX;
	int ii = 0;
	for(ii=0; ii != maxit && change > 0; maxit++, ii++) {
		change = classify(samples, classes);
		updateMeans(samples, classes);
		cerr << "iter: " << ii << ", " << change << " changed" << endl;
	}

	if(ii == maxit) {
		cerr << "K-Means Failed to Converge" << endl;
		return -1;
	} else
		return 0;
}

/**
 * @brief Constructor for k-means class
 *
 * @param rank Number of dimensions in input samples.
 * @param k Number of groups to classify samples into
 */
ExpMax::ExpMax(size_t rank, size_t k) : Classifier(rank), m_k(k), m_mu(k, ndim),
	m_cov(k*ndim, ndim), m_tau(k)
{ }

void ExpMax::setk(size_t ngroups)
{
	m_k = ngroups;
	m_mu.resize(m_k, ndim);
	m_cov.resize(ndim*m_k, ndim);
	m_tau.resize(m_k);
	m_valid = false;
}

/**
 * @brief Sets the mean matrix. Each row of the matrix is a ND-mean, where
 * N is the number of columns.
 *
 * @param newmeans Matrix with new mean
 */
void ExpMax::updateMeanCovTau(const MatrixXd& newmeans, const MatrixXd& newcov,
		const VectorXd& tau)
{
	if(newmeans.rows() != m_mu.rows() || newmeans.cols() != m_mu.cols()) {
		throw RUNTIME_ERROR("new mean must have matching size with old!"
				" Expected: " + to_string(m_mu.rows())+"x" +
				to_string(m_mu.cols()) + ", but got "+
				to_string(newmeans.rows()) + "x" + to_string(newmeans.cols()));
	}
	if(newcov.rows() != m_cov.rows() || newcov.cols() != m_cov.cols()) {
		throw RUNTIME_ERROR("new covariance must have matching size with old!"
				" Expected: " + to_string(m_cov.rows())+"x" +
				to_string(m_cov.cols()) + ", but got "+
				to_string(newcov.rows()) + "x" + to_string(newcov.cols()));
	}
	m_mu = newmeans;
	m_cov = newcov;
	m_tau = tau;
	m_valid = true;
}

/**
 * @brief Updates the mean coordinates by providing a set of labeled samples.
 *
 * @param samples Matrix of samples, where each row is an ND-sample.
 * @param classes Classes, where rows match the rows of the samples matrix.
 * Classes should be integers 0 <= c < K where K is the number of classes
 * in this.
 */
void ExpMax::updateMeanCovTau(const MatrixXd samples, const Eigen::VectorXi classes)
{
	if(classes.rows() != samples.rows()){
		throw RUNTIME_ERROR("Rows in sample and group membership vectors "
				"must match, but do not!");
	}
	if(ndim != samples.cols()){
		throw RUNTIME_ERROR("Columns in sample vector must match number of "
				"dimensions, but do not!");
	}
	for(size_t ii=0; ii<classes.rows(); ii++) {
		if(classes[ii] < 0 || classes[ii] >= m_k) {
			throw RUNTIME_ERROR("Invalid class: "+to_string(classes[ii])+
					" class must be > 0 and < "+to_string(m_k));
		}
	}

#ifdef VERYDEBUG
	for(size_t cc=0; cc<m_k; cc++) {
		cerr << "Cluster " << cc << endl;
		cerr << "[";
		for(size_t rr = 0; rr < samples.rows(); rr++ ){
			if(classes[rr] == cc)
				cerr << "[" << samples.row(rr) << "];\n";
		}
		cerr << "]\n";
	}
#endif

	// compute mean, store counts in tau
	m_mu.setZero();
	m_tau.setZero();
	size_t total = 0;
	for(size_t rr = 0; rr < samples.rows(); rr++ ){
		size_t c = classes[rr];
		m_mu.row(c) += samples.row(rr);
		m_tau[c]++;
		total++;
	}
	for(size_t cc=0; cc<m_k; cc++)
		m_mu.row(cc) /= m_tau[cc];

	// compute covariance
	VectorXd x(ndim);
	m_cov.setZero();
	for(size_t rr = 0; rr < samples.rows(); rr++) {
		assert(classes[rr] < m_k);
		size_t c = classes[rr];
		x = samples.row(rr)-m_mu.row(c);
		m_cov.block(c*ndim,0, ndim, ndim) += (x*x.transpose());
	}
	// normalize covariance
	for(size_t cc = 0; cc < m_k; cc++)
		m_cov.block(cc*ndim, 0, ndim, ndim) /= (m_tau[cc]-1);

	// convert tau from count to ratio
	for(size_t cc = 0; cc < m_k; cc++)
		m_tau[cc] = m_tau[cc]/total;

	m_valid = true;
}

/**
 * @brief Given a matrix of samples (Samples x Dims, sample on each row),
 * apply the classifier to each sample and return a vector of the classes.
 *
 * @param samples Set of samples, 1 per row
 *
 * @return Vector of classes, rows match up with input sample rows
 */
Eigen::VectorXi ExpMax::classify(const MatrixXd& samples)
{
	Eigen::VectorXi out;
	classify(samples, out);
	return out;
}

/**
 * @brief Given a matrix of samples (Samples x Dims, sample on each row),
 * apply the classifier to each sample and return a vector of the classes.
 *
 * @param samples Set of samples, 1 per row
 * @param classes input/output samples. Returned value indicates number that
 * changed.
 *
 * @return Number of classes that changed
 */
size_t ExpMax::classify(const MatrixXd& samples, Eigen::VectorXi& classes)
{
	if(!m_valid) {
		throw RUNTIME_ERROR("Error, cannot classify samples because "
				"classifier has not been run on any samples yet. Call "
				"compute on a samples matrix first!");
	}
	if(samples.cols() != ndim) {
		throw RUNTIME_ERROR("Number of columns does in samples matrix should "
				"match ExpMax classifier, but doesn't");
	}
	classes.resize(samples.rows());

	static std::default_random_engine rng;

	Eigen::FullPivHouseholderQR<MatrixXd> qr(ndim, ndim);
	MatrixXd prob(samples.rows(), m_k);
	VectorXd x(ndim);
	MatrixXd Cinv(ndim, ndim);
	double det = 0;
	size_t change = 0;
	vector<int64_t> zero_tau;
	zero_tau.reserve(m_k);

	//compute Cholesky decomp, then determinant and inverse covariance matrix
	for(int cc = 0; cc < m_k; cc++) {
		cerr << "Covariance:\n" << m_cov.block(cc*ndim, 0, ndim, ndim) << endl;
		if(m_tau[cc] > 0) {
			if(ndim == 1) {
				det = m_cov(0,0);
				Cinv(0,0) = 1./m_cov(cc*ndim,0);
			} else {
				qr.compute(m_cov.block(cc*ndim,0,ndim,ndim));
				Cinv = qr.inverse();
				det = qr.absDeterminant();
			}
		} else {
			//no points in this sample, make inverse covariance matrix infinite
			//dist will be nan or inf, prob will be nan, (dist > max) -> false
			Cinv.fill(INFINITY);
			det = 1;
			zero_tau.push_back(cc);
		}
#ifndef  NDEBUG
		cerr << "Covariance Det:\n" << det << endl;
		cerr << "Inverse Covariance:\n" << Cinv << endl;
#endif

		//calculate probable location of each point
		double cval = log(m_tau[cc])- .5*log(det)-ndim/2.*log(2*M_PI);
		for(int pp = 0; pp < samples.rows(); pp++) {
			x = samples.row(pp) - m_mu.row(cc);

			//log likelihood = (note that last part is ignored because it is
			// constant for all points)
			//log(tau) - log(sigma)/2 - (x-mu)^Tsigma^-1(x-mu) - dlog(2pi)/2
			double llike = cval - .5*(x.dot(Cinv*x));

			llike = (std::isinf(llike) || std::isnan(llike)) ? -INFINITY : llike;
			prob(pp, cc) = llike;
		}
	}


	double RANDFACTOR = 10;
	double reassigned = 0;
	//place every point in its most probable group
	std::uniform_int_distribution<int> randi(0, zero_tau.size()-1);
	std::uniform_real_distribution<double> randf(0, 1);
	if(zero_tau.size() > 0) {
		cerr << "Zero Tau, Randomly Assigning Based on Probabilities" << endl;
		for(int pp = 0 ; pp < samples.rows(); pp++) {
			double max = -INFINITY;
			int max_class = -1;
			for(int cc = 0 ; cc < m_k; cc++) {
				if(prob(pp, cc) > max) {
					max = prob(pp,cc);
					max_class = cc;
				}
			}

			double p = pow(1-exp(prob(pp, max_class)),RANDFACTOR);
			bool reassign = randf(rng) < p;
			if(reassign) {
				reassigned++;
//				cerr << "Original p: " << exp(prob(pp, max_class)) << endl;
//				cerr << "p=" << p << ", " << "Reassigned? " << reassign;
				max_class = zero_tau[randi(rng)];
//				cerr << " to " << max_class << endl;
			}

			if(classes[pp] != max_class)
				change++;
			classes[pp] = max_class;
		}
		cerr << "Reassigned: " << 100*reassigned/samples.rows() <<"%" << endl;
	} else {
		for(int pp = 0 ; pp < samples.rows(); pp++) {
			double max = -INFINITY;
			int max_class = -1;
			for(int cc = 0 ; cc < m_k; cc++) {
				if(prob(pp, cc) > max) {
					max = prob(pp,cc);
					max_class = cc;
				}
			}

			if(classes[pp] != max_class)
				change++;
			classes[pp] = max_class;
		}
	}
	return change;
}

/**
 * @brief Updates the classifier with new samples, if reinit is true then
 * no prior information will be used. If reinit is false then any existing
 * information will be left intact. In Kmeans that would mean that the
 * means will be left at their previous state.
 *
 * @param samples Samples, S x D matrix with S is the number of samples and
 * D is the dimensionality. This must match the internal dimension count.
 *
 * @return -1 if maximum iterations hit, 0 otherwise
 */
int ExpMax::update(const MatrixXd& samples, bool reinit)
{
	Eigen::VectorXi classes(samples.rows());

	// initialize with approximate k-means
	if(reinit || !m_valid) {
		approxKMeans(samples, m_k, classes);
//		cerr << "Randomly Assigning Groups" << endl;
//        // In real world data random works as well as anything else
//        for(size_t ii=0; ii < samples.rows(); ii++)
//            classes[ii] = ii%m_k;
		cerr << "Updating Mean/Cov/Tau" << endl;
		updateMeanCovTau(samples, classes);
#ifndef NDEBUG
		cout << "==========================================" << endl;
		cout << "Init Distributions: " << endl;
		for(size_t cc=0; cc<m_k; cc++ ) {
			cout << "Cluster " << cc << ", prob: " << m_tau[cc] << endl;
			cout << "Mean:\n" << m_mu.row(cc) << endl;
			cout << "Covariance:\n" <<
				m_cov.block(cc*ndim, 0, ndim, ndim) << endl << endl;
		}
		cout << "^^^^^^^^^^^^^^^^^^^^^^^^^^^^^^^^^^^^^^^^^^" << endl;
#endif
	}
	m_valid = true;

	// now for the 'real' k-means
	size_t change = SIZE_MAX;
	int ii = 0;
	DBG1(auto c = clock());
	for(ii=0; ii != maxit && change > 0; ++ii, ++maxit) {
		DBG1(c = clock());
		change = classify(samples, classes);
		DBG1(c = clock() - c);
		DBG1(cerr << "Classify Time: " << c << endl);

		DBG1(c = clock());
		updateMeanCovTau(samples, classes);
		DBG1(c = clock() -c );
		DBG1(cerr << "Mean/Cov Time: " << c << endl);

#ifndef NDEBUG
		cout << "==========================================" << endl;
		cout << "Changed Labels: " << change << endl;
		cout << "Current Distributions: " << endl;
		for(size_t cc=0; cc<m_k; cc++ ) {
			cout << "Cluster " << cc << ", prob: " << m_tau[cc] << endl;
			cout << "Mean:\n" << m_mu.row(cc) << endl;
			cout << "Covariance:\n" <<
				m_cov.block(cc*ndim, 0, ndim, ndim) << endl << endl;
		}
		cout << "^^^^^^^^^^^^^^^^^^^^^^^^^^^^^^^^^^^^^^^^^^" << endl;
#endif
		cerr << "iter: " << ii << ", " << change << " changed" << endl;
	}

	if(ii == maxit) {
		cerr << "Expectation Maximization of Gaussian Mixture Model Failed "
			"to Converge" << endl;
		return -1;
	} else
		return 0;
}

/*****************************************************************************
 * Fast Search and Find Density Peaks Clustering Algorithm
 ****************************************************************************/

/**
 * @brief Bin data structure for storing information about nearby points.
 */
struct BinT
{
	double max_rho;
	vector<size_t> neighbors;
	vector<int> members;
	bool visited;
};


/**
 * @brief Computes Density and Peak computation for Fast Search and Find of
 * Density Peaks algorithm. This is a slower, non-bin based version
 *
 * @param samples Samples, S x D matrix with S is the number of samples and
 * D is the dimensionality. This must match the internal dimension count.
 * @param thresh Threshold for density calculation
 * @param rho Point densities
 * @param delta Distance to nearest peak
 * @param parent Index (point) that is the nearest peak
 *
 * @return 0 if successful
 */
int findDensityPeaks_brute(const MatrixXf& samples, double thresh,
		Eigen::VectorXf& rho, VectorXf& delta,
		Eigen::VectorXi& parent)
{
	size_t nsamp = samples.rows();
	rho.resize(nsamp);
	delta.resize(nsamp);
	parent.resize(nsamp);

	const double thresh_sq = thresh*thresh;

	/*************************************************************************
	 * Compute Local Density (rho), by computing distance from every
	 * other point and summing the number of points within thresh distance.
	 *************************************************************************/
	for(size_t ii=0; ii<nsamp; ii++)
		rho[ii] = 0;

	cerr << "Computing Rho" << endl;
	double dsq;
	for(size_t ii=0; ii<nsamp; ii++) {
		for(size_t jj=ii+1; jj<nsamp; jj++) {
			dsq = (samples.row(ii) - samples.row(jj)).squaredNorm();
			if(dsq < thresh_sq) {
				rho[ii]++;
				rho[jj]++;
			}
		}
	}

	for(size_t ii=0; ii<nsamp; ii++) {
		rho[ii] += (double)ii/nsamp;
	}

	/************************************************************************
	 * Compute Delta (distance to nearest point with higher density than this
	 ***********************************************************************/
	cerr << "Delta" << endl;
	double maxd = 0;
	for(size_t ii=0; ii<nsamp; ii++) {
		delta[ii] = INFINITY;
		parent[ii] = ii;
		for(size_t jj=0; jj<nsamp; jj++) {
			if(rho[jj] > rho[ii]) {
				dsq = (samples.row(ii) - samples.row(jj)).squaredNorm();
				if(dsq < delta[ii]) {
					delta[ii] = min<double>(dsq, delta[ii]);
					parent[ii] = jj;
				}
			}
		}

		if(!std::isinf(delta[ii]))
			maxd = max<double>(maxd, delta[ii]);
	}

	for(size_t ii=0; ii<nsamp; ii++) {
		if(std::isinf(delta[ii]))
			delta[ii] = maxd;
	}

	return 0;
}

/**
 * @brief Computes Density and Peak computation for Fast Search and Find of
 * Density Peaks algorithm.
 *
 * Sketch of Algorithm:
 *
 * Instead of computing distance from ALL points to all points, we compute
 * distance of nearby points. So we construct bins of nearby points. To begin
 * we compute the bin location of all points and save a reference to the point
 * Bin sizes are equal to the threshold distance in the algorithm so that no
 * point is more than 1 bin away from every point within the threshold.
 *
 * To compute rho, we
 * then go through all points and compute the distance from every point within
 * the center and neighboring bins, summing rho for every point within the
 * distance threshold. This should be order N^2/B instead of N^2
 *
 * To compute delta (the distance of a point to the nearest higher rho point),
 * you go to every point and search for bins that have rho greater than rho
 * for the point. This is sped up by caching the maximum rho in every bin
 * and therefore the actual number of distances computed is roughly N*N/B.
 *
 * @param samples Samples, S x D matrix with S is the number of samples and
 * D is the dimensionality. This must match the internal dimension count.
 * @param thresh Threshold for density calculation
 * @param rho Point densities
 * @param delta Distance to nearest peak
 * @param parent Index (point) that is the nearest peak
 *
 * @return 0 if successful
 */
int findDensityPeaks(const MatrixXf& samples, double thresh,
		Eigen::VectorXf& rho, VectorXf& delta,
		Eigen::VectorXi& parent)
{
	size_t ndim = samples.cols();
	size_t nsamp = samples.rows();
	rho.resize(nsamp);
	delta.resize(nsamp);
	parent.resize(nsamp);

	const double thresh_sq = thresh*thresh;
	const double binwidth = thresh;

	/*************************************************************************
	 * Construct Bins, with diameter thresh so that points within thresh
	 * are limited to center and immediate neighbor bins
	 *************************************************************************/

	cerr << "Filling Bins" << endl;
	// First Determine Size of Bins in each Dimension
	vector<size_t> sizes(ndim);
	vector<size_t> strides(ndim);
	vector<pair<double,double>> range(ndim); //min/max in each dim
	size_t totalbins = 1;
	for(size_t cc=0; cc<ndim; cc++) {

		// compute range
		range[cc].first = INFINITY;
		range[cc].second = -INFINITY;
		for(size_t rr=0; rr<nsamp; rr++) {
			range[cc].first = std::min<double>(range[cc].first, samples(rr,cc));
			range[cc].second = std::max<double>(range[cc].second, samples(rr,cc));
		}

		// break bins up into thresh+episolon chunks. The extra bin is to
		// preven the maximum point from overflowing. This would happen if
		// MAX-MIN = K*thresh for integer K. If K = 1 then the maximum value
		// would make exactly to the top of the bin
		sizes[cc] = 1+(range[cc].second-range[cc].first)/binwidth;
		totalbins *= sizes[cc];
	}

	// compute strides (row major order, highest dimension fastest)
	strides[ndim-1] = 1;
	for(int64_t ii=ndim-2; ii>=0; ii--)
		strides[ii] = sizes[ii+1]*strides[ii+1];

	// Now Initialize Bins
	KSlicer slicer(ndim, sizes.data());
	slicer.setRadius(1);
	vector<BinT> bins(totalbins);
	for(slicer.goBegin(); !slicer.eof(); ++slicer) {
		bins[*slicer].max_rho = 0;
		bins[*slicer].neighbors.clear();
		bins[*slicer].members.clear();
		bins[*slicer].visited = true;

		for(size_t kk=0; kk<slicer.ksize(); kk++) {
			if(slicer.insideK(kk) && slicer.getK(kk) != slicer.getC())
				bins[*slicer].neighbors.push_back(slicer.getK(kk));
		}

	}

	// fill bins with member points
	for(size_t rr=0; rr<nsamp; rr++) {
		// determine bin
		// determine bin
		size_t bin = 0;
		for(size_t cc=0; cc<ndim; cc++) {
			bin += strides[cc]*floor((samples(rr,cc)-range[cc].first)/binwidth);
		}

		// place this sample into bin's membership
		bins[bin].members.push_back(rr);
	}

	/*************************************************************************
	 * Compute Local Density (rho), by creating a list of points in the
	 * vicinity of each bin, then computing the distance between all pairs
	 * locally
	 *************************************************************************/
	double distsq;
	double max_rho = 0; // overall maximum rho, so we don't search for it later
	cerr << "Computing Rho" << endl;
	for(size_t bb=0; bb<bins.size(); bb++) {
		if(bb % 1024 == 0)
			cerr << bb << "/" << bins.size() << endl;

		// for every member of this bin, check 1) this bin 2) neighboring bins
		for(const auto& xi : bins[bb].members) {
			rho[xi] = 0;
			// check others in this bin
			for(const auto& xj : bins[bb].members) {
				if(xi != xj) {
					distsq = (samples.row(xj)-samples.row(xi)).squaredNorm();
					if(distsq < thresh_sq) {
						rho[xi]++;
					}
				}
			}

			// neigboring/adjacent bins
			for(auto adjbin: bins[bb].neighbors) {
				for(const auto& xj : bins[adjbin].members) {
					double distsq = (samples.row(xj)-samples.row(xi)).squaredNorm();
					if(distsq < thresh_sq) {
						rho[xi]++;
					}
				}
			}

			rho[xi] += (double)xi/nsamp;
			bins[bb].max_rho = std::max<double>(bins[bb].max_rho, rho[xi]);
			max_rho = std::max<double>(max_rho, rho[xi]);
		}
	}


	/************************************************************************
	 * Compute Delta (distance to nearest point with higher density than this
	 ***********************************************************************/
	cerr << "Computing Delta" << endl;
	list<int> unresolved;
	std::list<pair<size_t, size_t>> queue; // queue of bins (by index)
	double dsq; // distance squared

	// circle enclosing the hypercube
	double enc_radsq= 0;
	double enc_rad= 0;
	for(size_t dd=0; dd<ndim; dd++){
		enc_radsq += binwidth*binwidth/4;
		enc_rad += sqrt(enc_radsq);
	}

	double maxdelta = 0;
	for(size_t ii=0; ii<nsamp; ii++) {
		if(ii % 1024 == 0)
			cerr << ii << "/" << nsamp << endl;

		parent[ii] = ii;
		delta[ii] = INFINITY;
		if(rho[ii] == max_rho)
			continue;

		// determine bin
		size_t bin = 0;
		for(size_t cc=0; cc<ndim; cc++) {
			bin += strides[cc]*floor((samples(ii,cc)-range[cc].first)/binwidth);
		}

		// set visited to false in all bins
		for(size_t bb=0; bb<bins.size(); bb++)
			bins[bb].visited = false;

		double dmin = INFINITY;

		// push center and neighbors
		queue.clear();
		queue.push_back(make_pair(bin, 0));
		bins[bin].visited = true;
		for(auto bn : bins[bin].neighbors) {
			queue.push_back(make_pair(bn, 0));
			bins[bin].visited = true;
		}


		while(!queue.empty() && queue.front().second*binwidth < dmin) {
			size_t b = queue.front().first;
			size_t priority = queue.front().second;
			queue.pop_front();

			// this bin contains at least 1 point that satisfies the rho
			// criteria. Find that point (or a closer one) and update dmin
			if(bins[b].max_rho > rho[ii]) {
				for(auto jj : bins[b].members) {
					if(rho[jj] > rho[ii]) {
						dsq = (samples.row(ii)-samples.row(jj)).squaredNorm();
						if (dsq < dmin*dmin) {
							dmin = sqrt(dsq);
							parent[ii] = jj;
							delta[ii] = dsq;
						}
					}
				}
			}

			for(auto bn : bins[b].neighbors) {
				if(!bins[bn].visited) {
					queue.push_back(make_pair(bn, priority+1));
					bins[bn].visited = true;
				}
			}
		}

		if(!std::isinf(delta[ii]))
			maxdelta = max<double>(maxdelta, delta[ii]);

	}

	for(size_t ii=0; ii<nsamp; ii++)
		if(std::isinf(delta[ii]))
			delta[ii] = maxdelta;

	return 0;
}

/**
 * @brief Updates the classifier with new samples, if reinit is true then
 * no prior information will be used. If reinit is false then any existing
 * information will be left intact. In Kmeans that would mean that the
 * means will be left at their previous state.
 *
 * see "Clustering by fast search and find of density peaks"
 * by Rodriguez, a.  Laio, A.
 *
 * This is a brute force solution, order N^2
 *
 * @param samples Samples, S x D matrix with S is the number of samples and
 * D is the dimensionality. This must match the internal dimension count.
 * @param thresh Threshold distance for density calculation
 * @param classes Output classes
 * @param brute whether ther use slower brute force method for density
 * calculation (for testing purposes only)
 *
 * return -1 if maximum number of iterations hit, 0 otherwise (converged)
 */
int fastSearchFindDP(const MatrixXf& samples, double thresh, double outthresh,
		Eigen::VectorXi& classes, bool brute)
{
	size_t nsamp = samples.rows();
	Eigen::VectorXf delta;
	Eigen::VectorXf rho;
	if(brute)
		findDensityPeaks_brute(samples, thresh, rho, delta, classes);
	else
		findDensityPeaks(samples, thresh, rho, delta, classes);

	/************************************************************************
	 * Break Into Clusters
	 ***********************************************************************/
	vector<int64_t> order(nsamp);
	double mean = 0;
	double stddev = 0;
	for(size_t rr=0; rr<nsamp; rr++) {
		stddev += delta[rr]*delta[rr];
		mean += delta[rr];
	}
	stddev = sqrt(sample_var(nsamp, mean, stddev));
	mean /= nsamp;

	std::map<size_t,size_t> classmap;
	size_t nclass = 0;
	for(size_t rr=0; rr<nsamp; rr++) {
		// follow trail of parents until we hit a node with the needed delta
		size_t pp = rr;
		while(delta[pp] < mean + outthresh*stddev && classes[pp] != pp)
			pp = classes[pp];

		// change the parent to the true parent for later iterations
		classes[rr] = pp;

		auto ret = classmap.insert(make_pair(pp, nclass));
		if(ret.second)
			nclass++;
	}

	// finally convert parent to classes
	for(size_t rr=0; rr<nsamp; rr++)
		classes[rr] = classmap[classes[rr]];

	return 0;
}



///**
// * @brief Solves y = Xb (where beta is a vector of parameters, y is a vector
// * of desired results and X is the design/system)
// *
// * @param X Design or system
// * @param y Observations (target)
// *
// * @return Parameters that give the minimum squared error (y - Xb)^2
// */
//VectorXd leastSquares(const MatrixXd& X, const VectorXd& y)
//{
//    assert(X.rows() == y.rows());
//    Eigen::JacobiSVD<MatrixXd> svd;
//    svd.compute(X, Eigen::ComputeThinU | Eigen::ComputeThinV);
//    return svd.solve(y);
//}
//
///**
// * @brief Solves iteratively re-weighted least squares problem. Wy = WXb (where
// * W is a weighting matrix, beta is a vector of parameters, y is a vector of
// * desired results and X is the design/system)
// *
// * @param X Design or system
// * @param y Observations (target)
// * @param w Initial weights (note that zeros will be kept at 0)
// *
// * @return Parameters that give the minimum squared error (y - Xb)^2
// */
//VectorXd IRLS(const MatrixXd& X, const VectorXd& y, VectorXd& w)
//{
//    assert(X.rows() == y.rows());
//    VectorXd beta(X.cols());
//    MatrixXd wX = w.asDiagonal()*X;
//    VectorXd wy = w.asDiagonal()*y;
//    VectorXd err(y.rows());
////    for() {
//        //update beta
//        beta = wX.jacobiSvd(Eigen::ComputeThinU | Eigen::ComputeThinV).solve(wy);
//        err = (X*beta-y);
//
////        // update weights;
////        for(size_t ii=0; ii<w.size(); ii++) {
////            w[ii] = pow(
////        }
// //   }
//    return beta;
//}

/**
 * @brief Band Lanczos Methof for Hessian Matrices
 *
 * p initial guesses (b_1...b_p)
 * set v_k = b_k for k = 1,2,...p
 * set p_c = p
 * set I = nullset
 * for j = 1,2, ..., until convergence or p_c = 0; do
 * (3) compute ||v_j||
 *     decide if v_j should be deflated, if yes, then
 *         if j - p_c > 0, set I = I union {j-p_c}
 *         set p_c = p_c-1. If p_c = 0, set j = j-1 and STOP
 *         for k = j, j+1, ..., j+p_c-1, set v_k = v_{k+1}
 *         return to step (3)
 *     set t(j,j-p_c) = ||v_j|| and normalize v_j = v_j/t(j,j-p_c)
 *     for k = j+1, j+2, ..., j+p_c-1, set
 *         t(j,k-p_c) = v_j^*v_k and v_k = v_k - v_j t(j,k-p_c)
 *     compute v(j+p_c) = Av_j
 *     set k_0 = max{1,j-p_c}. For k = k_0, k_0+1,...,j-1, set
 *         t(k,j) = conjugate(t(j,k)) and v_{j+p_c} = v_{j+p_c}-v_k t(k,j)
 *     for k in (I union {j}) (in ascending order), set
 *         t(k,j) = v^*_k v_{j+p_c} and v_{j+p_c} = v_{j+p_c} - v_k t(k,j)
 *     for k in I, set s(j,k) = conjugate(t(k,j))
 *     set T_j^(pr) = T_j + S_j = [t(i,k)] + [s(i,k)] for (i,k=1,2,3...j)
 *     test for convergence
 * end for
 *
 * @param V input/output the initial and final vectors
 */
<<<<<<< HEAD
void bandlanczos(const MaxtrixXd& A, list<VectorXd>& V)
{
	// TODO fill V with random values
	double DTOL = 1e-20;
	int64_t pc = V.size();
	vector<bool> I(V.size(), false);
	list<VectorXd>::iterator Vk, Vj, Vjpc;

	// Size?
	// sparse MatrixXd T(V.size(), V.size());
	// sparse MatrixXd S(V.size(), V.size());

	Vj = V.begin();
	for(int64_t jj=0; pc >= 0; jj++) {
		// compute norm(vj)
		double vnorm = Vj->norm();
		if(vnorm < DTOL) {
			/* Deflate */
			if(jj - pc >= 0) I[jj-pc] = true;
			if(--pc < 0) {
				jj--;
				break;
			}

			//erase Vj and return to beginning with jj unchanged
			Vj = V.erase(Vj);
			jj--;
		}

		// set t(j,j-pc) = norm(vj) and normalize vj
		if(jj-pc >= 0)
			T(jj, jj-pc) = vnorm;
		(*Vj) /= vnorm;

		Vk = Vj; ++Vk;
		for(int64_t kk=jj+1; kk<jj+pc; kk++, ++Vk) {
			double val = (Vj->transpose()*(*Vk));
			if(kk - pc >= 0) T(jj, kk-pc) = val;
			*Vk -= (*Vj)*val;
		}
		Vjpc = Vk;
		*Vjpc = A*(*Vj);
		k0 = max(0, jj-pc);
		
		Vk = V.begin();
		for(int64_t kk=0; kk<k0; kk++, ++Vk) continue;
		for(int64_t kk=k0; kk<jj; kk++) {
			T(kk, jj) = T(jj,kk);
			*Vjpc -= (*Vk)*T(kk,jj);
		}

		// iterator through k for (I UNION j)
		// temporarily add j to I
		bool jval = I[jj];
		I[jj] = true;
		Vk = V.begin(); 
		for(int64_t kk=0; kk<I.size(); ++Vk, kk++) {
			if(I[kk]) {
				T(kk,jj) = (Vk->transpose())*(*Vjpc);
				*Vjpc -= (*Vk)*T(kk,jj);
			}
		}
		I[jj] = jval;

		Vk = V.begin();
		for(int64_t kk=0; kk<I.size(); ++Vk, kk++) {
			if(I[kk]) 
				S(jj,kk) = T(kk, jj);
		}

		T.col(jj) += S.col(j);
	}
}
=======
//void bandlanczos(list<VectorXd>& V)
//{
//	// TODO fill V with random values
//	double DTOL = 1e-20;
//	int64_t pc = V.size();
//	vector<bool> I(V.size(), false);
//	list<VectorXd>::iterator Vk, Vj, Vjpc;
//
//	// Size?
//	// sparse MatrixXd T(V.size(), V.size());
//	// sparse MatrixXd S(V.size(), V.size());
//
//	Vj = V.begin();
//	for(int64_t jj=0; pc >= 0; jj++) {
//		// compute norm(vj)
//		double vnorm = Vj->norm();
//		if(vnorm < DTOL) {
//			/* Deflate */
//			if(jj - pc >= 0) I[jj-pc] = true;
//			if(--pc < 0) {
//				jj--;
//				break;
//			}
//
//			//erase Vj and return to beginning with jj unchanged
//			Vj = V.erase(Vj);
//			jj--;
//		}
//
//		// set t(j,j-pc) = norm(vj) and normalize vj
//		if(jj-pc >= 0)
//			T(jj, jj-pc) = vnorm;
//		(*Vj) /= vnorm;
//
//		Vk = Vj; ++Vk;
//		for(int64_t kk=jj+1; kk<jj+pc; kk++, ++Vk) {
//			double val = (Vj->transpose()*(*Vk));
//			if(kk - pc >= 0) T(jj, kk-pc) = val;
//			*Vk -= (*Vj)*val;
//		}
//		Vjpc = Vk;
//		*Vjpc = A*(*Vj);
//		k0 = max(0, jj-pc);
//
//		Vk = V.begin();
//		for(int64_t kk=0; kk<k0; kk++, ++Vk) continue;
//		for(int64_t kk=k0; kk<jj; kk++) {
//			T(kk, jj) = T(jj,kk);
//			*Vjpc -= (*Vk)*T(kk,jj);
//		}
//
//		// iterator through k for (I UNION j)
//		// temporarily add j to I
//		bool jval = I[jj];
//		I[jj] = true;
//		Vk = V.begin();
//		for(int64_t kk=0; kk<I.size(); ++Vk, kk++) {
//			if(I[kk]) {
//				T(kk,jj) = (Vk->transpose())*(*Vjpc);
//				*Vjpc -= (*Vk)*T(kk,jj);
//			}
//		}
//		I[jj] = jval;
//
//		Vk = V.begin();
//		for(int64_t kk=0; kk<I.size(); ++Vk, kk++) {
//			if(I[kk])
//				S(jj,kk) = T(kk, jj);
//		}
//
//		T.col(jj) += S.col(j);
//	}
//}
>>>>>>> 122a3739

int sign(double v)
{
	return v < 0 ? -1 : (v > 0 ? 1 : 0);
}

/**
 * @brief Performs LASSO regression using the 'activeShooting' algorithm of 
 *  
 * Peng, J., Wang, P., Zhou, N., & Zhu, J. (2009). Partial Correlation
 * Estimation by Joint Sparse Regression Models. Journal of the American
 * Statistical Association, 104(486), 735–746. doi:10.1198/jasa.2009.0126
 *
 * Essentially solves the equation: 
 * 
 * y = X * beta
 *
 * where beta is mostly 0's
 *
 * @param X Design matrix
 * @param y Measured value
 * @param gamma Weight of regularization (larger values forces sparser model)
 *
 * @return Beta vector
 */
VectorXd activeShootingRegr(const MatrixXd& X, const VectorXd& y, double gamma)
{
	double THRESH = 0.1;
//	// Start with least squares
//	JacobiSVD svd(X, ComputeThinV|ComputeThinU);
//	VectorXd beta = svd.solve(y);
	vector<bool> active(X.rows(), false);
	VectorXd beta(X.cols());
	VectorXd Xnorm(X.cols());
	VectorXd sigma(y.rows());
	for(size_t jj=0; jj<X.cols(); jj++)
		Xnorm[jj] = X.col(jj).squaredNorm();

	// Initialize
	for(size_t jj=0; jj<X.cols(); jj++) {
		double ytxj = y.dot(X.col(jj));
		if(ytxj - gamma > 0)
			beta[jj] = sign(ytxj)*(fabs(ytxj)-gamma)/Xnorm[jj];
		else
			beta[jj] = 0;
	}


	double dbeta1 = fabs(THRESH)*1.1;
	while(dbeta1 > THRESH) {
		dbeta1 = 0;

		// Determine Active Set
		for(size_t jj=0; jj<X.rows(); jj++) {
			if(beta[jj] != 0)
				active[jj] = true;
		}

		// Update Active Set until convergence
		double dbeta2 = fabs(THRESH)*1.1;
		while(dbeta2 > THRESH) {
			dbeta2 = 0;

			for(size_t jj=0; jj<X.cols(); jj++) {
				// Update Active Set
				if(active[jj]) {
					double prev = beta[jj];
					double v = (y-X*beta).dot(X.col(jj))/Xnorm[jj] + beta[jj];
					
					if(fabs(v) > gamma/Xnorm[jj])
						beta[jj] = sign(v)*(fabs(v)-gamma/Xnorm[jj]);
					else
						beta[jj] = 0;

					// to determine convergence
					dbeta2 += fabs(prev-beta[jj]);
				}
			}
			cerr << "dBeta2: " << dbeta2 << endl;
		}

		// Update All
		for(size_t jj=0; jj<X.cols(); jj++) {
			double prev = beta[jj];
			double v = (y-X*beta).dot(X.col(jj))/Xnorm[jj] + beta[jj];
			if(fabs(v) > gamma/Xnorm[jj])
				beta[jj] = sign(v)*(fabs(v)-gamma/Xnorm[jj]);
			else
				beta[jj] = 0;

			// to determine convergence
			dbeta1 += fabs(prev-beta[jj]);
		}
		cerr << "dBeta1: " << dbeta1 << endl;
	}
	return beta;
}

/**
 * @brief Performs LASSO regression using the 'shooting' algorithm of 
 *
 * Fu, W. J. (1998). Penalized Regressions: The Bridge versus the Lasso.
 * Journal of Computational and Graphical Statistics, 7(3), 397.
 * doi:10.2307/1390712
 *
 * Essentially solves the equation: 
 * 
 * y = X * beta
 *
 * where beta is mostly 0's
 *
 * @param X Design matrix
 * @param y Measured value
 * @param gamma Weight of regularization (larger values forces sparser model)
 *
 * @return Beta vector
 */
VectorXd shootingRegr(const MatrixXd& X, const VectorXd& y, double gamma)
{
	double THRESH = 0.1;
//	// Start with least squares
//	JacobiSVD svd(X, ComputeThinV|ComputeThinU);
//	VectorXd beta = svd.solve(y);
	VectorXd beta(X.cols());
	VectorXd Xnorm(X.cols());
	VectorXd sigma(y.rows());
	for(size_t jj=0; jj<X.cols(); jj++)
		Xnorm[jj] = X.col(jj).squaredNorm();

	// Initialize
	for(size_t jj=0; jj<X.cols(); jj++) {
		double ytxj = y.dot(X.col(jj));
		if(fabs(ytxj)-gamma > 0)
			beta[jj] = sign(ytxj)*(fabs(ytxj)-gamma)/Xnorm[jj];
		else
			beta[jj] = 0;
	}

	double dbeta = fabs(THRESH)*1.1;
	while(dbeta > THRESH) {
		dbeta = 0;
		for(size_t jj=0; jj<X.cols(); jj++) {
			double prev = beta[jj];
			double v = (y-X*beta).dot(X.col(jj))/Xnorm[jj] + beta[jj];
			if(fabs(v) > gamma/Xnorm[jj])
				beta[jj] = sign(v)*(fabs(v)-gamma/Xnorm[jj]);
			else
				beta[jj] = 0;

			// to determine convergence
			dbeta += fabs(prev-beta[jj]);
		}
		cerr << "dBeta: " << dbeta << endl;
	}

	return beta;
}

} // NPL<|MERGE_RESOLUTION|>--- conflicted
+++ resolved
@@ -1718,7 +1718,6 @@
  *
  * @param V input/output the initial and final vectors
  */
-<<<<<<< HEAD
 void bandlanczos(const MaxtrixXd& A, list<VectorXd>& V)
 {
 	// TODO fill V with random values
@@ -1792,81 +1791,6 @@
 		T.col(jj) += S.col(j);
 	}
 }
-=======
-//void bandlanczos(list<VectorXd>& V)
-//{
-//	// TODO fill V with random values
-//	double DTOL = 1e-20;
-//	int64_t pc = V.size();
-//	vector<bool> I(V.size(), false);
-//	list<VectorXd>::iterator Vk, Vj, Vjpc;
-//
-//	// Size?
-//	// sparse MatrixXd T(V.size(), V.size());
-//	// sparse MatrixXd S(V.size(), V.size());
-//
-//	Vj = V.begin();
-//	for(int64_t jj=0; pc >= 0; jj++) {
-//		// compute norm(vj)
-//		double vnorm = Vj->norm();
-//		if(vnorm < DTOL) {
-//			/* Deflate */
-//			if(jj - pc >= 0) I[jj-pc] = true;
-//			if(--pc < 0) {
-//				jj--;
-//				break;
-//			}
-//
-//			//erase Vj and return to beginning with jj unchanged
-//			Vj = V.erase(Vj);
-//			jj--;
-//		}
-//
-//		// set t(j,j-pc) = norm(vj) and normalize vj
-//		if(jj-pc >= 0)
-//			T(jj, jj-pc) = vnorm;
-//		(*Vj) /= vnorm;
-//
-//		Vk = Vj; ++Vk;
-//		for(int64_t kk=jj+1; kk<jj+pc; kk++, ++Vk) {
-//			double val = (Vj->transpose()*(*Vk));
-//			if(kk - pc >= 0) T(jj, kk-pc) = val;
-//			*Vk -= (*Vj)*val;
-//		}
-//		Vjpc = Vk;
-//		*Vjpc = A*(*Vj);
-//		k0 = max(0, jj-pc);
-//
-//		Vk = V.begin();
-//		for(int64_t kk=0; kk<k0; kk++, ++Vk) continue;
-//		for(int64_t kk=k0; kk<jj; kk++) {
-//			T(kk, jj) = T(jj,kk);
-//			*Vjpc -= (*Vk)*T(kk,jj);
-//		}
-//
-//		// iterator through k for (I UNION j)
-//		// temporarily add j to I
-//		bool jval = I[jj];
-//		I[jj] = true;
-//		Vk = V.begin();
-//		for(int64_t kk=0; kk<I.size(); ++Vk, kk++) {
-//			if(I[kk]) {
-//				T(kk,jj) = (Vk->transpose())*(*Vjpc);
-//				*Vjpc -= (*Vk)*T(kk,jj);
-//			}
-//		}
-//		I[jj] = jval;
-//
-//		Vk = V.begin();
-//		for(int64_t kk=0; kk<I.size(); ++Vk, kk++) {
-//			if(I[kk])
-//				S(jj,kk) = T(kk, jj);
-//		}
-//
-//		T.col(jj) += S.col(j);
-//	}
-//}
->>>>>>> 122a3739
 
 int sign(double v)
 {
