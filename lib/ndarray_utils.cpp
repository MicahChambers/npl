/******************************************************************************
 * Copyright 2014 Micah C Chambers (micahc.vt@gmail.com)
 *
 * Licensed under the Apache License, Version 2.0 (the "License");
 * you may not use this file except in compliance with the License.
 * You may obtain a copy of the License at
 *
 * 	http://www.apache.org/licenses/LICENSE-2.0
 *
 * Unless required by applicable law or agreed to in writing, software
 * distributed under the License is distributed on an "AS IS" BASIS,
 * WITHOUT WARRANTIES OR CONDITIONS OF ANY KIND, either express or implied.
 * See the License for the specific language governing permissions and
 * limitations under the License.
 *
 * @file ndarray_utils.cpp
 * @brief This file contains common functions which are useful for processing
 * of N-dimensional arrays and their derived counterparts (MRImage for
 * example). All of these functions return pointers to NDArray types, however
 * if an image is passed in, then the output will also be an image, you just
 * need to cast the output using dPtrCast<MRImage>(out).
 * mrimage_utils.h is for more specific image-processing algorithm, this if for
 * generally data of any dimension, without regard to orientation.
 * 
 ******************************************************************************/

#include "ndarray_utils.h"
#include "ndarray.h"
#include "npltypes.h"
#include "utility.h"
#include "iterators.h"
#include "basic_functions.h"
#include "chirpz.h"

#include <Eigen/Geometry> 
#include <Eigen/Dense> 

#include "fftw3.h"

#include <string>
#include <iostream>
#include <iomanip>
#include <cassert>
#include <memory>
#include <stdexcept>

#include "mrimage.h"
#include "accessors.h"
#include "macros.h"

namespace npl {

using std::vector;

using Eigen::Matrix3d;
using Eigen::Vector3d;
using Eigen::AngleAxisd;

/**
 * @brief Computes the derivative of the image in the specified direction. 
 *
 * @param in    Input image/NDArray 
 * @param dir   Specify the dimension
 *
 * @return      Image storing the directional derivative of in
 */
ptr<NDArray> derivative(ptr<const NDArray> in, size_t dir)
{
    if(dir >= in->ndim())
        throw std::invalid_argument("Input direction is outside range of "
                "input dimensions in\n" + __FUNCTION_STR__);

    auto out = dPtrCast<MRImage>(in->copy());

    vector<int64_t> index(in->ndim());
    NDConstAccess<double> inGet(in);

    Vector3DIter<double> oit(out);
    for(oit.goBegin(); !oit.eof(); ++oit) {
        // get index
        oit.index(index.size(), index.data());

        double dx = 0;
        double dy = 0;
        
        // before
        if(index[dir] == 0) {
            dy -= inGet[index];
        } else {
            index[dir]--;
            dy -= inGet[index];
            dx++;
            index[dir]++;
        }

        // after
        if(index[dir] == in->dim(dir)-1) {
            dy += inGet[index];
        } else {
            index[dir]++;
            dy += inGet[index];
            dx++;
        }

        // set
        if(fabs(dy) < 0.00000000001)
            oit.set(dir, 0);
        else
            oit.set(dir, dy/dx);
    }

    return out;
}

/**
 * @brief Computes the derivative of the image. Computes all  
 * directional derivatives of the input image and the output
 * image will have 1 higher dimension with derivative of 0 in the first volume
 * 1 in the second and so on.
 *
 * Thus a 2D image will produce a [X,Y,2] image and a 3D image will produce a 
 * [X,Y,Z,3] sized image.
 *
 * @param in    Input image/NDArray 
 *
 * @return 
 */
ptr<NDArray> derivative(ptr<const NDArray> in)
{
    vector<size_t> osize(in->dim(), in->dim()+in->ndim());
    osize.push_back(in->ndim());
    auto out = dPtrCast<MRImage>(
            in->copyCast(osize.size(), osize.data()));

    vector<int64_t> index(in->ndim());
    NDConstAccess<double> inGet(in);

    Vector3DIter<double> oit(out);
    for(oit.goBegin(); !oit.eof(); ++oit) {
        // get index
        oit.index(index.size(), index.data());

        // compute derivative in each direction
        for(size_t dd=0; dd<in->ndim(); dd++) {
            double dx = 0;
            double dy = 0;

            // before
            if(index[dd] == 0) {
                dy -= inGet[index];
            } else {
                index[dd]--;
                dy -= inGet[index];
                dx++;
                index[dd]++;
            }

            // after
            if(index[dd] == in->dim(dd)-1) {
                dy += inGet[index];
            } else {
                index[dd]++;
                dy += inGet[index];
                dx++;
                index[dd]--;
            }

            // set
            if(fabs(dy) < 0.00000000001)
                oit.set(dd, 0);
            else
                oit.set(dd, dy/dx);
        }
    }

    return out;
}

//ptr<NDArray> ppfft(ptr<NDArray> in, size_t len, size_t* dims)
//{
//	// compute the 3D foureir transform for the entire image (or at least the
//	// dimensions specified)
//	auto fourier = fft_r2c(in);
//
//	// compute for each fan
//	for(size_t ii=0; ii<len; ii++) {
//
//	}
//}


/**
 * @brief Returns whether two NDArrays have the same dimensions, and therefore
 * can be element-by-element compared/operated on. elL is set to true if left
 * is elevatable to right (ie all dimensions match or are missing or are unary).
 * elR is the same but for the right.
 *
 * Strictly R is elevatable if all dimensions that don't match are missing or 1
 * Strictly L is elevatable if all dimensions that don't match are missing or 1
 *
 * Examples of *elR = true (return false):
 *
 * left = [10, 20, 1]
 * right = [10, 20, 39]
 *
 * left = [10]
 * right = [10, 20, 39]
 *
 * Examples where neither elR or elL (returns true):
 *
 * left = [10, 20, 39]
 * right = [10, 20, 39]
 *
 * Examples where neither elR or elL (returns false):
 *
 * left = [10, 20, 9]
 * right = [10, 20, 39]
 *
 * left = [10, 1, 9]
 * right = [10, 20, 1]
 *
 * @param left	NDArray input
 * @param right NDArray input
 * @param elL Whether left is elevatable to right (see description of function)
 * @param elR Whether right is elevatable to left (see description of function)
 *
 * @return
 */
bool comparable(const NDArray* left, const NDArray* right, bool* elL, bool* elR)
{
	bool ret = true;

	bool rightEL = true;
	bool leftEL = true;

	for(size_t ii = 0; ii < left->ndim(); ii++) {
		if(ii < right->ndim()) {
			if(right->dim(ii) != left->dim(ii)) {
				ret = false;
				// if not 1, then R is not elevateable
				if(right->dim(ii) != 1)
					rightEL = false;
			}
		}
	}
	
	for(size_t ii = 0; ii < right->ndim(); ii++) {
		if(ii < left->ndim()) {
			if(right->dim(ii) != left->dim(ii)) {
				ret = false;
				// if not 1, then R is not elevateable
				if(left->dim(ii) != 1)
					leftEL = false;
			}
		}
	}
	
	if(ret) {
		leftEL = false;
		rightEL = false;
	}

	if(elL) *elL = leftEL;
	if(elR) *elR = rightEL;

	return ret;
}

/*************************
 * Basic Kernel Functions
 *************************/

/**
 * @brief Smooths an image in 1 dimension
 *
 * @param inout Input/output image to smooth
 * @param dim dimensions to smooth in. If you are smoothing individual volumes
 * of an fMRI you would provide dim={0,1,2}
 * @param stddev standard deviation in physical units index*spacing
 *
 */
void gaussianSmooth1D(ptr<NDArray> inout, size_t dim,
		double stddev)
{
    const auto gaussKern = [](double x) 
    {
        const double PI = acos(-1);
        const double den = 1./sqrt(2*PI);
        return den*exp(-x*x/(2));
    };

	//TODO figure out how to scale this properly, including with stddev and
	//spacing
	if(dim >= inout->ndim()) {
		throw std::out_of_range("Invalid dimension specified for 1D gaussian "
				"smoothing");
	}

	std::vector<int64_t> index(dim, 0);
	std::vector<double> buff(inout->dim(dim));

	// for reading have the kernel iterator
	KernelIter<double> kit(inout);
	std::vector<size_t> radius(inout->ndim(), 0);
	for(size_t dd=0; dd<inout->ndim(); dd++) {
		if(dd == dim)
			radius[dd] = round(2*stddev);
	}
	kit.setRadius(radius);
	kit.goBegin();

	// calculate normalization factor
	double normalize = 0;
	int64_t rad = radius[dim];
	for(int64_t ii=-rad; ii<=rad; ii++)
		normalize += gaussKern(ii/stddev);

	// for writing, have the regular iterator
	OrderIter<double> it(inout);
	it.setOrder(kit.getOrder());
	it.goBegin();
	while(!it.eof()) {

		// perform kernel math, writing to buffer
		for(size_t ii=0; ii<inout->dim(dim); ii++, ++kit) {
			double tmp = 0;
			for(size_t kk=0; kk<kit.ksize(); kk++) {
				double dist = kit.offsetK(kk, dim);
				double nval = kit[kk];
				double stddist = dist/stddev;
				double weighted = gaussKern(stddist)*nval/normalize;
				tmp += weighted;
			}
			buff[ii] = tmp;
		}
		
		// write back out
		for(size_t ii=0; ii<inout->dim(dim); ii++, ++it)
			it.set(buff[ii]);

	}
}


/**
 * @brief Erode an binary array repeatedly
 *
 * @param in Input to erode
 * @param reps Number of radius-1 kernel erosions to perform
 *
 * @return Eroded Image
 */
ptr<NDArray> erode(ptr<NDArray> in, size_t reps)
{
	std::vector<int64_t> index1(in->ndim(), 0);
	std::vector<int64_t> index2(in->ndim(), 0);
	auto prev = in->copy();
	auto out = in->copy();
	for(size_t rr=0; rr<reps; ++rr) {
		std::swap(prev, out);
		
		KernelIter<int> it(prev);
		it.setRadius(1);
		OrderIter<int> oit(out);
		oit.setOrder(it.getOrder());
		// for each pixels neighborhood, smooth neightbors
		for(oit.goBegin(), it.goBegin(); !it.eof(); ++it, ++oit) {
			oit.index(index1.size(), index1.data());
			it.indexC(index2.size(), index2.data());

			// if any of the neighbors are 0, then set to 0
			bool erodeme = false;
			for(size_t ii=0; ii<it.ksize(); ++ii) {
				if(it.getK(ii) == 0) {
					erodeme = true;
				}
			}

			if(erodeme)
				oit.set(0);
		}
	}

	return out;
}

/**
 * @brief Dilate an binary array repeatedly
 *
 * @param in Input to dilate
 * @param reps Number of radius-1 kernel dilations to perform
 *
 * @return Dilated Image
 */
ptr<NDArray> dilate(ptr<NDArray> in, size_t reps)
{
	std::vector<int64_t> index1(in->ndim(), 0);
	std::vector<int64_t> index2(in->ndim(), 0);
	auto prev = in->copy();
	auto out = in->copy();
	for(size_t rr=0; rr<reps; ++rr) {
		std::swap(prev, out);
		
		KernelIter<int> it(prev);
		it.setRadius(1);
		OrderIter<int> oit(out);
		oit.setOrder(it.getOrder());
		// for each pixels neighborhood, smooth neightbors
		for(oit.goBegin(), it.goBegin(); !it.eof(); ++it, ++oit) {
			oit.index(index1.size(), index1.data());
			it.indexC(index2.size(), index2.data());
			for(size_t ii=0; ii<in->ndim(); ++ii) {
				if(index1[ii] != index2[ii]) {
					throw std::logic_error("Error differece in iteration!");
				}
			}

			// if any of the neighbors are 0, then set to 0
			bool dilateme = false;
			int dilval = 0;
			for(size_t ii=0; ii<it.ksize(); ++ii) {
				if(it.getK(ii) != 0) {
					dilval = it.getK(ii);
					dilateme = true;
				}
			}

			if(dilateme)
				oit.set(dilval);
		}
	}

	return out;
}

/********************
 * Image Shifting 
 ********************/

/**
 * @brief Uses fourier shift theorem to rotate an image, using shears
 *
 * @param inout Input/output image to shift
 * @param dd dimension of image to shift
 * @param dist Distance (index's) to shift
 *
 * @return shifted image
 */
void shiftImageKern(ptr<NDArray> inout, size_t dd, double dist)
{
	assert(dd < inout->ndim());

	const int64_t RADIUS = 3;
	const std::complex<double> I(0, 1);
	std::vector<double> buf(inout->dim(dd), 0);

	// need copy data into center of buffer, create iterator that moves
	// in the specified dimension fastest
	OrderIter<double> oit(inout);
	OrderIter<double> iit(inout);
	iit.setOrder({dd});
	oit.setOrder({dd});

	for(iit.goBegin(), oit.goBegin(); !iit.isEnd() ; ){

		// fill buffer 
		for(size_t tt=0; tt<inout->dim(dd); ++iit, tt++) 
			buf[tt] = *iit;

		// fill from line
		for(size_t tt=0; tt<inout->dim(dd); ++oit, tt++) {
			double tmp = 0;
			double source = (double)tt-dist;
			int64_t isource = round(source);
			for(int64_t oo = -RADIUS; oo <= RADIUS; oo++) {
				int64_t ind = clamp<int64_t>(0, inout->dim(dd)-1, isource+oo);
				tmp += lanczosKern(oo+isource-source, RADIUS)*buf[ind];
			}

			oit.set(tmp);
		}
	}
}

/**
 * @brief Uses fourier shift theorem to shift an image, using shears
 *
 * @param inout Input/output image to shift
 * @param dim dimension of image to shift
 * @param dist Distance (index's) to shift
 * @param window Windowing function to apply in fourier domain
 *
 * @return shifted image
 */
void shiftImageFFT(ptr<NDArray> inout, size_t dim, double dist,
		double(*window)(double, double))
{
	assert(dim < inout->ndim());

	const std::complex<double> I(0, 1);
	const double PI = acos(-1);
	size_t padsize = round2(inout->dim(dim));
	size_t paddiff = padsize-inout->dim(dim);
	auto buffer = (fftw_complex*)fftw_malloc(sizeof(fftw_complex)*padsize);
	fftw_plan fwd = fftw_plan_dft_1d((int)padsize, buffer, buffer, 
			FFTW_FORWARD, FFTW_MEASURE);
	fftw_plan rev = fftw_plan_dft_1d((int)padsize, buffer, buffer, 
			FFTW_BACKWARD, FFTW_MEASURE);

	// need copy data into center of buffer, create iterator that moves
	// in the specified dimension fastest
	OrderConstIter<cdouble_t> iit(inout);
	OrderIter<cdouble_t> oit(inout);
	iit.setOrder({dim});
	oit.setOrder({dim});

	for(iit.goBegin(), oit.goBegin(); !iit.isEnd() ;) {
		// zero buffer 
		for(size_t tt=0; tt<padsize; tt++) {
			buffer[tt][0] = 0;
			buffer[tt][1] = 0;
		}

		// fill from line
		for(size_t tt=0; tt<inout->dim(dim); ++iit, tt++) {
			buffer[tt+paddiff/2][0] = (*iit).real();
			buffer[tt+paddiff/2][1] = (*iit).imag();
		}

		// fourier transform
		fftw_execute(fwd);

		// fourier shift
		double normf = pow(padsize,-1);
		for(size_t tt=0; tt<padsize/2; tt++) {
			double ff = (double)tt/(double)padsize;
			cdouble_t tmp(buffer[tt][0]*normf, buffer[tt][1]*normf);
			tmp *= window(ff, .5)*std::exp(-2.*PI*I*dist*ff);
			buffer[tt][0] = tmp.real();
			buffer[tt][1] = tmp.imag();
		}
		for(size_t tt=padsize/2; tt<padsize; tt++) {
			double ff = -(double)(padsize-tt)/(double)padsize;
			cdouble_t tmp(buffer[tt][0]*normf, buffer[tt][1]*normf);
			tmp *= window(ff, .5)*std::exp(-2.*PI*I*dist*ff);
			buffer[tt][0] = tmp.real();
			buffer[tt][1] = tmp.imag();
		}

		// inverse fourier transform
		fftw_execute(rev);

		// fill line from buffer
		for(size_t tt=0; tt<inout->dim(dim); ++oit, tt++) {
			cdouble_t tmp(buffer[tt+paddiff/2][0], buffer[tt+paddiff/2][1]);
			oit.set(tmp); 
		}
	}
}

/********************
 * Image Shearing 
 ********************/

/**
 * @brief Performs a shear on the image where the sheared dimension (dim) will
 * be shifted depending on the index in other dimensions (dist). 
 * (in units of pixels). Uses Lanczos interpolation.
 *
 * @param inout Input/output image
 * @param dim Dimension to shift/shear
 * @param len Length of dist array
 * @param dist Distance terms to travel. Shift[dim] = x0*dist[0]+x1*dist[1] ...
 * @param kern 1D interpolation kernel
 */
void shearImageKern(ptr<NDArray> inout, size_t dim, size_t len, 
        double* dist, double(*kern)(double,double))
{
	assert(dim < inout->ndim());

	const int64_t RADIUS = 5;
	std::vector<double> buf(inout->dim(dim), 0);
	std::vector<double> center(inout->ndim());
	for(size_t ii=0; ii<center.size(); ii++) {
		center[ii] = (inout->dim(ii)-1)/2.;
	}

	// need copy data into center of buffer, create iterator that moves
	// in the specified dimension fastest
	OrderIter<double> oit(inout);
	OrderIter<double> iit(inout);
	iit.setOrder({dim});
	oit.setOrder({dim});

	std::vector<int64_t> index(inout->ndim());
	for(iit.goBegin(), oit.goBegin(); !iit.isEnd() ; ){
		iit.index(index.size(), index.data());
		
		// calculate line shift
		double lineshift = 0;
		for(size_t ii=0; ii<len; ii++) {
			if(ii != dim)
				lineshift += dist[ii]*(index[ii]-center[ii]);
		}

		// fill buffer 
		for(size_t tt=0; tt<inout->dim(dim); ++iit, tt++) 
			buf[tt] = *iit;

		// fill from line
		for(size_t tt=0; tt<inout->dim(dim); ++oit, tt++) {
			double tmp = 0;
			double source = (double)tt-lineshift;
			int64_t isource = round(source);
			for(int64_t oo = -RADIUS; oo <= RADIUS; oo++) {
				int64_t ind = clamp<int64_t>(0, inout->dim(dim)-1, isource+oo);
				tmp += kern(oo+isource-source, RADIUS)*buf[ind];
			}

			oit.set(tmp);
		}
	}
}


/**
 * @brief Performs a shear on the image where the sheared dimension (dim) will
 * be shifted depending on the index in other dimensions (dist). 
 * (in units of pixels), using FFT.
 *
 * @param inout Input/output image
 * @param dim Dimension to shift/shear
 * @param len Length of dist array
 * @param dist Distance terms to travel. Shift[dim] = x0*dist[0]+x1*dist[1] ...
 * @param window Windowing function of fourier domain (default sinc)
 */
void shearImageFFT(ptr<NDArray> inout, size_t dim, size_t len, double* dist,
		double(*window)(double,double))
{
	assert(dim < inout->ndim());

	const std::complex<double> I(0, 1);
	const double PI = acos(-1);
	size_t padsize = round2(2*inout->dim(dim));
	size_t paddiff = padsize-inout->dim(dim);
	auto buffer = (fftw_complex*)fftw_malloc(sizeof(fftw_complex)*padsize);
	fftw_plan fwd = fftw_plan_dft_1d((int)padsize, buffer, buffer, 
			FFTW_FORWARD, FFTW_MEASURE);
	fftw_plan rev = fftw_plan_dft_1d((int)padsize, buffer, buffer, 
			FFTW_BACKWARD, FFTW_MEASURE);
	std::vector<double> center(inout->ndim());
	for(size_t ii=0; ii<center.size(); ii++) {
		center[ii] = (inout->dim(ii)-1)/2.;
	}

	// need copy data into center of buffer, create iterator that moves
	// in the specified dimension fastest
	ChunkIter<cdouble_t> it(inout);
	it.setLineChunk(dim);
	std::vector<int64_t> index(inout->ndim());
	for(it.goBegin(); !it.isEnd() ; it.nextChunk()) {
		it.index(index.size(), index.data());

		double lineshift = 0;
		for(size_t ii=0; ii<len; ii++) {
			if(ii != dim)
				lineshift += dist[ii]*(index[ii]-center[ii]);
		}

		// zero buffer 
		for(size_t tt=0; tt<padsize; tt++) {
			buffer[tt][0] = 0;
			buffer[tt][1] = 0;
		}

		// fill from line
		for(size_t tt=0; !it.isChunkEnd(); ++it, tt++) {
			buffer[tt+paddiff/2][0] = (*it).real();
			buffer[tt+paddiff/2][1] = (*it).imag();
		}

		// fourier transform
		fftw_execute(fwd);

		// fourier shift
		double normf = pow(padsize,-1);
		for(size_t tt=0; tt<padsize/2; tt++) {
			double ff = (double)tt/(double)padsize;
			cdouble_t tmp(buffer[tt][0]*normf, buffer[tt][1]*normf);
			tmp *= window(ff, .5)*std::exp(-2.*PI*I*lineshift*ff);
			buffer[tt][0] = tmp.real();
			buffer[tt][1] = tmp.imag();
		}
		for(size_t tt=padsize/2; tt<padsize; tt++) {
			double ff = -(double)(padsize-tt)/(double)padsize;
			cdouble_t tmp(buffer[tt][0]*normf, buffer[tt][1]*normf);
			tmp *= window(ff, .5)*std::exp(-2.*PI*I*lineshift*ff);
			buffer[tt][0] = tmp.real();
			buffer[tt][1] = tmp.imag();
		}

		// inverse fourier transform
		fftw_execute(rev);

		// fill line from buffer
		it.goChunkBegin();
		for(size_t tt=0; !it.isChunkEnd(); ++it, tt++) {
			cdouble_t tmp(buffer[tt+paddiff/2][0], buffer[tt+paddiff/2][1]);
			it.set(tmp); 
		}
	}
}

double getMaxShear(const Matrix3d& in)
{
	double mval = 0;
	for(size_t ii=0; ii<3; ii++) {
		for(size_t jj=0; jj<3; jj++) {
			if(ii != jj) {
				if(fabs(in(ii,jj)) > mval) 
					mval = fabs(in(ii,jj));
			}
		}
	}

	return mval;
}

/*****************************************************************************
 * Single Rotation Shears, which end up being 3 shears rather than four.
 ****************************************************************************/

int shearYZXY(std::list<Matrix3d>& terms, double* err, double* maxshear,
		double x, double y, double z)
{
	DBG3(cerr << "Shear YZXY" << endl);
	Matrix3d sy1 = Matrix3d::Identity();
	Matrix3d sz = Matrix3d::Identity();
	Matrix3d sx = Matrix3d::Identity();
	Matrix3d sy2 = Matrix3d::Identity();
	Matrix3d shearProduct = Matrix3d::Identity();

	sy1(1,0) = csc(x)*tan(y)+sec(y)*(csc(z)-cot(z)*sec(y)-cot(x)*tan(y));
	sy1(1,2) = cot(x)-csc(x)*sec(y);
	sz (2,0) = (csc(z)-cot(z)*sec(y))*sin(x)-cos(x)*tan(y);
	sz (2,1) = cos(y)*sin(x);
	sx (0,1) = -cos(y)*sin(z);
	sx (0,2) = -csc(x)*sin(z)+cot(x)*sec(y)*sin(z)+cos(z)*tan(y);
	sy2(1,0) = -cot(z)+csc(z)*sec(y);
	sy2(1,2) = -csc(z)*tan(y)+sec(y)*(-csc(x)+cot(x)*sec(y)+cot(z)*tan(y));
	
	terms.clear();
	terms.push_back(sy1);
	terms.push_back(sz);
	terms.push_back(sx);
	terms.push_back(sy2);
	
	if(maxshear) {
		*maxshear = 0;
		for(auto v:terms) {
			DBG3(cerr << "Shear:\n" << v << endl);
			shearProduct *= v;
			double mv = getMaxShear(v);
			if(mv > *maxshear)
				*maxshear = mv;
		}
	}
	
	//*construct*matrices*
	Matrix3d rotation;
	rotation = AngleAxisd(x, Vector3d::UnitX())*
				AngleAxisd(y, Vector3d::UnitY())*
				AngleAxisd(z, Vector3d::UnitZ());

	DBG3(cerr << "Rotation:\n" << rotation << endl);
	DBG3(cerr << "Sheared Rotation:\n" << shearProduct<< endl);
	DBG3(cerr << "Error:\n" << (rotation-shearProduct).cwiseAbs() << endl);
	if(err)
		*err = (rotation-shearProduct).cwiseAbs().sum();

	return 0;
}

int shearXYZX(std::list<Matrix3d>& terms, double* err, double* maxshear,
		double x, double y, double z)
{
	DBG3(cerr << "Shear XYZX" << endl);
	Matrix3d sx1 = Matrix3d::Identity();
	Matrix3d sy = Matrix3d::Identity();
	Matrix3d sz = Matrix3d::Identity();
	Matrix3d sx2 = Matrix3d::Identity();
	Matrix3d shearProduct = Matrix3d::Identity();

	sx1(0,1) = cos(x)*cot(z)*sec(y)-csc(z)*sec(y)-sin(x)*tan(y);
	sx1(0,2) = (sin(x)*(sin(x)-cos(z)*sec(y)*sin(x)-cot(z)*tan(y))+cos(x)*(-sec(y)+cos(2*z)*csc(z)*sin(x)*tan(y))+cos(x)*cos(x)*(1+cos(z)*sin(y)*tan(y)))/(cos(x)*cos(z)*sin(y)-sin(x)*sin(z));
	sy (1,0) = cos(y)*sin(z);
	sy (1,2) = (-cos(z)*sin(x)*sin(y)+(-cos(x)+cos(y))*sin(z))/(cos(x)*cos(z)*sin(y)-sin(x)*sin(z));
	sz (2,0) = -cos(x)*cos(z)*sin(y)+sin(x)*sin(z);
	sz (2,1) = sec(y)*sin(x)+(-cos(x)*cot(z)+csc(z))*tan(y);
	sx2(0,1) = (2*sec(y)*sin(x)+cos(z)*(-2*sin(x)+cos(x)*cot(z)*sin(y))-cos(x)*sin(y)*(csc(z)+sin(z))+2*(-cos(x)*cot(z)+csc(z))*tan(y))/(2*cos(x)*cos(z)*sin(y)-2*sin(x)*sin(z));
	sx2(0,2) = (-1+cos(x)*cos(y))/(-cos(x)*cos(z)*sin(y)+sin(x)*sin(z));

	terms.clear();
	terms.push_back(sx1);
	terms.push_back(sy);
	terms.push_back(sz);
	terms.push_back(sx2);
	
	if(maxshear) {
		*maxshear = 0;
		for(auto v:terms) {
			DBG3(cerr << "Shear:\n" << v << endl);
			shearProduct *= v;
			double mv = getMaxShear(v);
			if(mv > *maxshear)
				*maxshear = mv;
		}
	}
	
	//*construct*matrices*
	Matrix3d rotation;
	rotation = AngleAxisd(x, Vector3d::UnitX())*
				AngleAxisd(y, Vector3d::UnitY())*
				AngleAxisd(z, Vector3d::UnitZ());

	DBG3(cerr << "Rotation:\n" << rotation << endl);
	DBG3(cerr << "Sheared Rotation:\n" << shearProduct<< endl);
	DBG3(cerr << "Error:\n" << (rotation-shearProduct).cwiseAbs() << endl);
	if(err)
		*err = (rotation-shearProduct).cwiseAbs().sum();

	return 0;
}

int shearXZYX(std::list<Matrix3d>& terms, double* err, double* maxshear,
		double x, double y, double z)
{
	DBG3(cerr << "Shear XZYX" << endl);
	Matrix3d sx1 = Matrix3d::Identity();
	Matrix3d sz = Matrix3d::Identity();
	Matrix3d sy = Matrix3d::Identity();
	Matrix3d sx2 = Matrix3d::Identity();
	Matrix3d shearProduct = Matrix3d::Identity();

	sx1(0,1) = (-2+2*cos(x)*cos(z)-cos(x)*cos(x)*cos(y)*cos(z)+cos(y)*cos(z)*(1+sin(x)*sin(x))-2*csc(y)*sin(x)*sin(z)+cot(y)*sin(2*x)*sin(z))/(2*(cos(z)*sin(x)*sin(y)+cos(x)*sin(z)));
	sx1(0,2) = -cos(x)*cot(y)+csc(y);
	sz (2,0) = -sin(y);
	sz (2,1) = (sin(y)-cos(x)*cos(z)*sin(y)+sin(x)*sin(z))/(cos(z)*sin(x)*sin(y)+cos(x)*sin(z));
	sy (1,0) = cos(z)*sin(x)*sin(y)+cos(x)*sin(z);
	sy (1,2) = -cos(z)*sin(x)+(-cos(x)+cos(y))*csc(y)*sin(z);
	sx2(0,1) = (-1+cos(x)*cos(z)-sin(x)*sin(y)*sin(z))/(cos(z)*sin(x)*sin(y)+cos(x)*sin(z));
	sx2(0,2) = ((-cos(y)+cos(z))*sin(x)+(-cot(y)+cos(x)*csc(y))*sin(z))/(cos(z)*sin(x)*sin(y)+cos(x)*sin(z));

	terms.clear();
	terms.push_back(sx1);
	terms.push_back(sz);
	terms.push_back(sy);
	terms.push_back(sx2);
	
	if(maxshear) {
		*maxshear = 0;
		for(auto v:terms) {
			DBG3(cerr << "Shear:\n" << v << endl);
			shearProduct *= v;
			double mv = getMaxShear(v);
			if(mv > *maxshear)
				*maxshear = mv;
		}
	}
	
	//*construct*matrices*
	Matrix3d rotation;
	rotation = AngleAxisd(x, Vector3d::UnitX())*
				AngleAxisd(y, Vector3d::UnitY())*
				AngleAxisd(z, Vector3d::UnitZ());

	DBG3(cerr << "Rotation:\n" << rotation << endl);
	DBG3(cerr << "Sheared Rotation:\n" << shearProduct<< endl);
	DBG3(cerr << "Error:\n" << (rotation-shearProduct).cwiseAbs() << endl);
	if(err)
		*err = (rotation-shearProduct).cwiseAbs().sum();

	return 0;
}

int shearZXYZ(std::list<Matrix3d>& terms, double* err, double* maxshear,
		double x, double y, double z)
{
	DBG3(cerr << "Shear ZXYZ" << endl);
	Matrix3d sz1 = Matrix3d::Identity();
	Matrix3d sx = Matrix3d::Identity();
	Matrix3d sy = Matrix3d::Identity();
	Matrix3d sz2 = Matrix3d::Identity();
	Matrix3d shearProduct = Matrix3d::Identity();

	sz1(2,0) = (-1+cos(y)*cos(z))/(cos(x)*cos(z)*sin(y)-sin(x)*sin(z));
	sz1(2,1) = ((cos(x)-sec(y))*sin(z)-csc(x)*tan(y)+cos(z)*(sin(x)*sin(y)+cot(x)*tan(y)))/(cos(x)*cos(z)*sin(y)-sin(x)*sin(z));
	sx (0,1) = -sec(y)*sin(z)+(cos(z)*cot(x)-csc(x))*tan(y);
	sx (0,2) = cos(x)*cos(z)*sin(y)-sin(x)*sin(z);
	sy (1,0) = ((-cos(y)+cos(z))*sin(x)+cos(x)*sin(y)*sin(z))/(cos(x)*cos(z)*sin(y)-sin(x)*sin(z));
	sy (1,2) = -cos(y)*sin(x);
	sz2(2,0) = (-4+cos(x-y)+cos(x+y)+(4*cos(z)+cos(x)*(-3+cos(2*y))*cos(2*z))*sec(y)+4*cot(x)*sin(z)*tan(y)-2*cos(2*x)*csc(x)*sin(2*z)*tan(y))/(4*cos(x)*cos(z)*sin(y)-4*sin(x)*sin(z));
	sz2(2,1) = (-cos(z)*cot(x)+csc(x))*sec(y)+sin(z)*tan(y);

	terms.clear();
	terms.push_back(sz1);
	terms.push_back(sx);
	terms.push_back(sy);
	terms.push_back(sz2);
	
	if(maxshear) {
		*maxshear = 0;
		for(auto v:terms) {
			DBG3(cerr << "Shear:\n" << v << endl);
			shearProduct *= v;
			double mv = getMaxShear(v);
			if(mv > *maxshear)
				*maxshear = mv;
		}
	}
	
	//*construct*matrices*
	Matrix3d rotation;
	rotation = AngleAxisd(x, Vector3d::UnitX())*
				AngleAxisd(y, Vector3d::UnitY())*
				AngleAxisd(z, Vector3d::UnitZ());

	DBG3(cerr << "Rotation:\n" << rotation << endl);
	DBG3(cerr << "Sheared Rotation:\n" << shearProduct<< endl);
	DBG3(cerr << "Error:\n" << (rotation-shearProduct).cwiseAbs() << endl);
	if(err)
		*err = (rotation-shearProduct).cwiseAbs().sum();

	return 0;
}

int shearZYXZ(std::list<Matrix3d>& terms, double* err, double* maxshear,
		double x, double y, double z)
{
	DBG3(cerr << "Shear ZYXZ" << endl);
	Matrix3d sz1 = Matrix3d::Identity();
	Matrix3d sy = Matrix3d::Identity();
	Matrix3d sx = Matrix3d::Identity();
	Matrix3d sz2 = Matrix3d::Identity();
	Matrix3d shearProduct = Matrix3d::Identity();

	sz1(2,0) = ((cos(y)-cos(z))*csc(y)*sin(x)+(-cos(x)+cos(y))*sin(z))/(cos(z)*sin(x)+cos(x)*sin(y)*sin(z));
	sz1(2,1) = (1-cos(x)*cos(z)+sin(x)*sin(y)*sin(z))/(cos(z)*sin(x)+cos(x)*sin(y)*sin(z));
	sy (1,0) = -cot(y)*sin(x)+cos(z)*csc(y)*sin(x)+cos(x)*sin(z);
	sy (1,2) = -cos(z)*sin(x)-cos(x)*sin(y)*sin(z);
	sx (0,1) = -((sin(y)-cos(x)*cos(z)*sin(y)+sin(x)*sin(z))/(cos(z)*sin(x)+cos(x)*sin(y)*sin(z)));
	sx (0,2) = sin(y);
	sz2(2,0) = (-1+cos(y)*cos(z))*csc(y);
	sz2(2,1) = -((-4+cos(x-y)+cos(x+y)+4*cos(x)*cos(z)-2*cos(x)*cos(y)*cos(2*z)+4*(cos(z)*cot(y)-csc(y))*sin(x)*sin(z))/(4*(cos(z)*sin(x)+cos(x)*sin(y)*sin(z))));

	terms.clear();
	terms.push_back(sz1);
	terms.push_back(sy);
	terms.push_back(sx);
	terms.push_back(sz2);
	
	if(maxshear) {
		*maxshear = 0;
		for(auto v:terms) {
			DBG3(cerr << "Shear:\n" << v << endl);
			shearProduct *= v;
			double mv = getMaxShear(v);
			if(mv > *maxshear)
				*maxshear = mv;
		}
	}
	
	//*construct*matrices*
	Matrix3d rotation;
	rotation = AngleAxisd(x, Vector3d::UnitX())*
				AngleAxisd(y, Vector3d::UnitY())*
				AngleAxisd(z, Vector3d::UnitZ());

	DBG3(cerr << "Rotation:\n" << rotation << endl);
	DBG3(cerr << "Sheared Rotation:\n" << shearProduct<< endl);
	DBG3(cerr << "Error:\n" << (rotation-shearProduct).cwiseAbs() << endl);
	if(err)
		*err = (rotation-shearProduct).cwiseAbs().sum();

	return 0;
}

int shearYXZY(std::list<Matrix3d>& terms, double* err, double* maxshear,
		double x, double y, double z)
{
	DBG3(cerr << "Shear YXZY" << endl);
	Matrix3d sy1 = Matrix3d::Identity();
	Matrix3d sx = Matrix3d::Identity();
	Matrix3d sz = Matrix3d::Identity();
	Matrix3d sy2 = Matrix3d::Identity();
	Matrix3d shearProduct = Matrix3d::Identity();

	sy1(1,0) = (1-cos(y)*cos(z))/(cos(z)*sin(x)*sin(y)+cos(x)*sin(z));
	sy1(1,2) = (-8*cos(z)*sin(x)*sin(y)+4*cos(2*z)*sin(2*x)*sin(y)+8*(-cos(x)+cos(y))*sin(z)+(-1+3*cos(2*x)-2*cos(x)*cos(x)*cos(2*y))*sin(2*z))/(8*(cos(z)*sin(x)*sin(y)+cos(x)*sin(z))*(cos(z)*sin(x)+cos(x)*sin(y)*sin(z)));
	sx (0,1) = -cos(z)*sin(x)*sin(y)-cos(x)*sin(z);
	sx (0,2) = (cos(z)*sin(x)*sin(y)+(cos(x)-cos(y))*sin(z))/(cos(z)*sin(x)+cos(x)*sin(y)*sin(z));
	sz (2,0) = ((cos(y)-cos(z))*sin(x)-cos(x)*sin(y)*sin(z))/(cos(z)*sin(x)*sin(y)+cos(x)*sin(z));
	sz (2,1) = cos(z)*sin(x)+cos(x)*sin(y)*sin(z);
	sy2(1,0) = (-cos(z)*sin(x)*(-1+cos(z)*(cos(y)+cos(x)*sin(y)*sin(y)))+(cos(x)-cos(2*x)*cos(z))*sin(y)*sin(z)+(cos(x)-cos(y))*sin(x)*sin(z)*sin(z))/((cos(z)*sin(x)*sin(y)+cos(x)*sin(z))*(cos(z)*sin(x)+cos(x)*sin(y)*sin(z)));
	sy2(1,2) = (-1+cos(x)*cos(y))/(cos(z)*sin(x)+cos(x)*sin(y)*sin(z));

	terms.clear();
	terms.push_back(sy1);
	terms.push_back(sx);
	terms.push_back(sz);
	terms.push_back(sy2);
	
	if(maxshear) {
		*maxshear = 0;
		for(auto v:terms) {
			DBG3(cerr << "Shear:\n" << v << endl);
			shearProduct *= v;
			double mv = getMaxShear(v);
			if(mv > *maxshear)
				*maxshear = mv;
		}
	}
	
	//*construct*matrices*
	Matrix3d rotation;
	rotation = AngleAxisd(x, Vector3d::UnitX())*
				AngleAxisd(y, Vector3d::UnitY())*
				AngleAxisd(z, Vector3d::UnitZ());

	DBG3(cerr << "Rotation:\n" << rotation << endl);
	DBG3(cerr << "Sheared Rotation:\n" << shearProduct<< endl);
	DBG3(cerr << "Error:\n" << (rotation-shearProduct).cwiseAbs() << endl);
	if(err)
		*err = (rotation-shearProduct).cwiseAbs().sum();

	return 0;
}

/*****************************************************************************
 * Single Rotation Shears, which end up being 3 shears rather than four.
 ****************************************************************************/

int shearYXY(std::list<Matrix3d>& terms, double* err, double* maxshear,
		double Rx, double Ry, double Rz)
{
	DBG3(cerr << "Shear YXY" << endl);

	double MINANG = 0.00000001;
	if(fabs(Rx) > MINANG || fabs(Ry) > MINANG) {
		if(err)
			*err = NAN;
		if(maxshear)
			*maxshear= NAN;
		return -1;
	}

	Matrix3d sy1 = Matrix3d::Identity();
	Matrix3d sx = Matrix3d::Identity();
	Matrix3d sy2 = Matrix3d::Identity();
	Matrix3d shearProduct = Matrix3d::Identity();
	
	sy1(1,0) = tan(Rz/2.);
	sy1(1,2) = 0;
	sx (0,1) = -sin(Rz);
	sx (0,2) = 0;
	sy2(1,0) = tan(Rz/2.);
	sy2(1,2) = 0;
	
	terms.clear();
	terms.push_back(sy1);
	terms.push_back(sx);
	terms.push_back(sy2);
	
	//*construct*matrices*
	Matrix3d rotation;
	rotation = AngleAxisd(Rx, Vector3d::UnitX())*
				AngleAxisd(Ry, Vector3d::UnitY())*
				AngleAxisd(Rz, Vector3d::UnitZ());

	if(maxshear) {
		*maxshear = 0;
		for(auto v:terms) {
			DBG3(cerr << "Shear:\n" << v << endl);
			shearProduct *= v;
			double mv = getMaxShear(v);
			if(mv > *maxshear)
				*maxshear = mv;
		}
	}

	DBG3(cerr << "Rotation:\n" << rotation << endl);
	DBG3(cerr << "Sheared Rotation:\n" << shearProduct<< endl);
	DBG3(cerr << "Error:\n" << (rotation-shearProduct).cwiseAbs() << endl);
	if(err)
		*err = (rotation-shearProduct).cwiseAbs().sum();

	
	return 0;
}

int shearXZX(std::list<Matrix3d>& terms, double* err, double* maxshear,
		double Rx, double Ry, double Rz)
{
	DBG3(cerr << "Shear XZX" << endl);

	double MINANG = 0.00000001;
	if(fabs(Rx) > MINANG || fabs(Rz) > MINANG) {
		if(err)
			*err = NAN;
		if(maxshear)
			*maxshear= NAN;
		return -1;
	}

	Matrix3d sx1 = Matrix3d::Identity();
	Matrix3d sz  = Matrix3d::Identity();
	Matrix3d sx2 = Matrix3d::Identity();
	Matrix3d shearProduct = Matrix3d::Identity();
	
	sx1(0,1) = 0;
	sx1(0,2) = tan(Ry/2.);
	sz (2,0) = -sin(Ry);
	sz (2,1) = 0;
	sx2(0,1) = 0;
	sx2(0,2) = tan(Ry/2.);
	
	terms.clear();
	terms.push_back(sx1);
	terms.push_back(sz);
	terms.push_back(sx2);

	if(maxshear) {
		*maxshear = 0;
		for(auto v:terms) {
			DBG3(cerr << "Shear:\n" << v << endl);
			shearProduct *= v;
			double mv = getMaxShear(v);
			if(mv > *maxshear)
				*maxshear = mv;
		}
	}

	//*construct*matrices*
	Matrix3d rotation;
	rotation = AngleAxisd(Rx, Vector3d::UnitX())*
				AngleAxisd(Ry, Vector3d::UnitY())*
				AngleAxisd(Rz, Vector3d::UnitZ());

	DBG3(cerr << "Rotation:\n" << rotation << endl);
	DBG3(cerr << "Sheared Rotation:\n" << shearProduct<< endl);
	DBG3(cerr << "Error:\n" << (rotation-shearProduct).cwiseAbs() << endl);
	if(err)
		*err = (rotation-shearProduct).cwiseAbs().sum();
	
	return 0;
}

int shearZYZ(std::list<Matrix3d>& terms, double* err, double* maxshear,
		double Rx, double Ry, double Rz)
{
	DBG3(cerr << "Shear ZYZ" << endl);

	double MINANG = 0.00000001;
	if(fabs(Ry) > MINANG || fabs(Rz) > MINANG) {
		if(err)
			*err = NAN;
		if(maxshear)
			*maxshear= NAN;
		return -1;
	}

	Matrix3d sz1 = Matrix3d::Identity();
	Matrix3d sy  = Matrix3d::Identity();
	Matrix3d sz2 = Matrix3d::Identity();
	Matrix3d shearProduct = Matrix3d::Identity();

	sz1(2,0) = 0;
	sz1(2,1) = tan(Rx/2.);
	sy (1,0) = 0;
	sy (1,2) = -sin(Rx);
	sz2(2,0) = 0;
	sz2(2,1) = tan(Rx/2.);
	
	terms.clear();
	terms.push_back(sz1);
	terms.push_back(sy);
	terms.push_back(sz2);
	
	if(maxshear) {
		*maxshear = 0;
		for(auto v:terms) {
			DBG3(cerr << "Shear:\n" << v << endl);
			shearProduct *= v;
			double mv = getMaxShear(v);
			if(mv > *maxshear)
				*maxshear = mv;
		}
	}
	
	//*construct*matrices*
	Matrix3d rotation;
	rotation = AngleAxisd(Rx, Vector3d::UnitX())*
				AngleAxisd(Ry, Vector3d::UnitY())*
				AngleAxisd(Rz, Vector3d::UnitZ());

	DBG3(cerr << "Rotation:\n" << rotation << endl);
	DBG3(cerr << "Sheared Rotation:\n" << shearProduct<< endl);
	DBG3(cerr << "Error:\n" << (rotation-shearProduct).cwiseAbs() << endl);
	if(err)
		*err = (rotation-shearProduct).cwiseAbs().sum();

	return 0;
}

/**
 * @brief Decomposes a euler angle rotation using the rotation matrix made up 
 * of R = Rx*Ry*Rz. Note that this would be multiplying the input vector by Rz
 * then Ry, then Rx. This does not support angles > PI/4. To do that, you
 * should first do bulk rotation using 90 degree rotations (which requires not
 * interpolation).
 *
 * @param bestshears    List of the best fitting shears, should be applied in
 *                      forward order
 * @param Rx            Rotation about X axis
 * @param Ry            Rotation about Y axis
 * @param Rz            Rotation about Z axis
 *
 * @return              Success if 0
 */
int shearDecompose(std::list<Matrix3d>& bestshears, double Rx, double Ry, double Rz)
{
	double ERRTOL = 0.0001;
	double SHEARMAX = 1;
	double ANGMIN = 0.000001;
	double err, maxshear;
	double bestmshear = SHEARMAX;
	std::list<Matrix3d> ltmp;
	
	// single angles first
	if(fabs(Rx) < ANGMIN && fabs(Ry) < ANGMIN) {
        DBG3(cerr << "Chose YXY" << endl);
		shearYXY(bestshears, &err, &maxshear, Rx, Ry, Rz);
		if(err < ERRTOL && maxshear < SHEARMAX) {
			return 0;
		} else {
			return -1;
		}
	}

    if(fabs(Rx) < ANGMIN && fabs(Rz) < ANGMIN) {
        DBG3(cerr << "Chose XZX" << endl);
        shearXZX(bestshears, &err, &maxshear, Rx, Ry, Rz);
        if(err < ERRTOL && maxshear < SHEARMAX) {
            return 0;
        } else {
            return -1;
        }
    }

    if(fabs(Rz) < ANGMIN && fabs(Ry) < ANGMIN) {
        DBG3(cerr << "Chose ZYZ" << endl);
        shearZYZ(bestshears, &err, &maxshear, Rx, Ry, Rz);
        if(err < ERRTOL && maxshear < SHEARMAX) {
            return 0;
        } else {
            return -1;
		}
	}

	shearYZXY(ltmp, &err, &maxshear, Rx, Ry, Rz);
	if(err < ERRTOL && maxshear < bestmshear) {
		bestmshear = maxshear;
		bestshears.clear();
		bestshears.splice(bestshears.end(), ltmp);
	}
	
	shearYXZY(ltmp, &err, &maxshear, Rx, Ry, Rz);
	if(err < ERRTOL && maxshear < bestmshear) {
		bestmshear = maxshear;
		bestshears.clear();
		bestshears.splice(bestshears.end(), ltmp);
	}
	
	shearXYZX(ltmp, &err, &maxshear, Rx, Ry, Rz);
	if(err < ERRTOL && maxshear < bestmshear) {
		bestmshear = maxshear;
		bestshears.clear();
		bestshears.splice(bestshears.end(), ltmp);
	}
	
	shearXZYX(ltmp, &err, &maxshear, Rx, Ry, Rz);
	if(err < ERRTOL && maxshear < bestmshear) {
		bestmshear = maxshear;
		bestshears.clear();
		bestshears.splice(bestshears.end(), ltmp);
	}
	
	shearZYXZ(ltmp, &err, &maxshear, Rx, Ry, Rz);
	if(err < ERRTOL && maxshear < bestmshear) {
		bestmshear = maxshear;
		bestshears.clear();
		bestshears.splice(bestshears.end(), ltmp);
	}
	
	shearZXYZ(ltmp, &err, &maxshear, Rx, Ry, Rz);
	if(err < ERRTOL && maxshear < bestmshear) {
		bestmshear = maxshear;
		bestshears.clear();
		bestshears.splice(bestshears.end(), ltmp);
	}
	
	if(bestmshear <= SHEARMAX) {
		DBG3(cerr << "Best Shear:" << bestmshear << endl);
		return 0;
	}

	return -1;
}

/**
 * @brief Tests all the shear decomposition functions.
 * Given a rotation, it computes shear versions of the rotation matrix and 
 * the error. The error should be very near 0 unless the reconstruction is 
 * NAN.
 *
 * @param Rx Rotation about x axis (first)
 * @param Ry Rotation about y axis (middle)
 * @param Rz Rotation about z axis (last)
 *
 * @return 0 if successful.
 */
int shearTest(double Rx, double Ry, double Rz)
{
	cerr << "------------------------------" << endl;
	cerr << Rx << "," << Ry << "," << Rz << endl;
	double ERRTOL = 0.0001;
	std::list<Matrix3d> terms;
	double err, maxshear;
	
	// single angles first
	shearYXY(terms, &err, &maxshear, Rx, Ry, Rz);
	cerr << "YXY maxshear: " << maxshear << endl;
	if(isnormal(err) && err > ERRTOL) {
		cerr << "Err: " << err << endl;
		return -1;
	}

	shearXZX(terms, &err, &maxshear, Rx, Ry, Rz);
	cerr << "XZX maxshear: " << maxshear << endl;
	if(isnormal(err) && err > ERRTOL) {
		cerr << "Err: " << err << endl;
		return -1;
	}
	
	shearZYZ(terms, &err, &maxshear, Rx, Ry, Rz);
	cerr << "ZYZ maxshear: " << maxshear << endl;
	if(isnormal(err) && err > ERRTOL) {
		cerr << "Err: " << err << endl;
		return -1;
	}

	shearYZXY(terms, &err, &maxshear, Rx, Ry, Rz);
	cerr << "YZXY maxshear: " << maxshear << endl;
	if(isnormal(err) && err > ERRTOL) {
		cerr << "Err: " << err << endl;
		return -1;
	}
	
	shearYXZY(terms, &err, &maxshear, Rx, Ry, Rz);
	cerr << "YXZY maxshear: " << maxshear << endl;
	if(isnormal(err) && err > ERRTOL) {
		cerr << "Err: " << err << endl;
		return -1;
	}
	
	shearXYZX(terms, &err, &maxshear, Rx, Ry, Rz);
	cerr << "XYZX maxshear: " << maxshear << endl;
	if(isnormal(err) && err > ERRTOL) {
		cerr << "Err: " << err << endl;
		return -1;
	}
	
	shearXZYX(terms, &err, &maxshear, Rx, Ry, Rz);
	cerr << "XZYX maxshear: " << maxshear << endl;
	if(isnormal(err) && err > ERRTOL) {
		cerr << "Err: " << err << endl;
		return -1;
	}
	
	shearZYXZ(terms, &err, &maxshear, Rx, Ry, Rz);
	cerr << "ZYXZ maxshear: " << maxshear << endl;
	if(isnormal(err) && err > ERRTOL) {
		cerr << "Err: " << err << endl;
		return -1;
	}
	
	shearZXYZ(terms, &err, &maxshear, Rx, Ry, Rz);
	cerr << "ZXYZ maxshear: " << maxshear << endl;
	if(isnormal(err) && err > ERRTOL) {
		cerr << "Err: " << err << endl;
		return -1;
	}
	
	return 0;
}


/*****************************************
 * Image Rotation
 ****************************************/

/**
 * @brief Performs a rotation of the image first by rotating around z, then
 * around y, then around x.
 *
 * @param rx Rotation around x, radians
 * @param ry Rotation around y, radians
 * @param rz Rotation around z, radians
 * @param in Input image
 *
 * @return 
 */
ptr<NDArray> linearRotate(double rx, double ry, double rz, 
		ptr<const NDArray> in)
{
	Matrix3d m;
	// negate because we are starting from the destination and mapping from
	// the source, since we need to invert, it is necessary to reverse the
    // real order
	m = AngleAxisd(-rz, Vector3d::UnitZ())*AngleAxisd(-ry,Vector3d::UnitY())*
                AngleAxisd(-rx,Vector3d::UnitX());
	LinInterp3DView<double> lin(in);
	auto out = in->copy();
	Vector3d ind;
	Vector3d cind;
	Vector3d center;
	for(size_t ii=0; ii<3 && ii<in->ndim(); ii++) 
		center[ii] = (in->dim(ii)-1)/2.;

	for(Vector3DIter<double> it(out); !it.isEnd(); ++it) {
		it.index(3, ind.array().data());
		cind = m*(ind-center)+center;

		// set for each t
		for(size_t tt = 0; tt<in->tlen(); tt++) 
			it.set(tt, lin(cind[0], cind[1], cind[2], tt));
	}

	return out;
}


/**
 * @brief Rotates an image around the center using shear decomposition followed
 * by kernel-based shearing. Rotation order is Rz, Ry, Rx, and about the center
 * of the image. This means that 1D interpolation will be used.
 *
 * @param inout Input/output image
 * @param rx Rotation about x axis
 * @param ry Rotation about y axis
 * @param rz Rotation about z axis
 */
int rotateImageShearKern(ptr<NDArray> inout, double rx, double ry, double rz,
		double(*kern)(double,double))
{
	const double PI = acos(-1);
	if(fabs(rx) > PI/4. || fabs(ry) > PI/4. || fabs(rz) > PI/4.) {
		cerr << "Fast large rotations not yet implemented" << endl;
		return -1;
	}

	std::list<Matrix3d> shears;

	// decompose into shears
	clock_t c = clock();
	if(shearDecompose(shears, rx, ry, rz) != 0) {
		cerr << "Failed to find valid shear matrices" << endl;
		return -1;
	}
	c = clock() - c;
    shears.reverse();
	DBG3(cerr << "Shear Decompose took " << c << " ticks " << endl);

	// perform shearing
	double shearvals[3];
	for(const Matrix3d& shmat: shears) {
		int64_t sheardim = -1;;
		for(size_t rr = 0 ; rr < 3 ; rr++) {
			for(size_t cc = 0 ; cc < 3 ; cc++) {
				if(rr != cc && shmat(rr,cc) != 0) {
					if(sheardim != -1 && sheardim != rr) {
						cerr << "Error, multiple shear dimensions!" << endl;
						return -1;
					}
					sheardim = rr;
					shearvals[cc] = shmat(rr,cc);
				}
			}
		}

		// perform shear
		shearImageKern(inout, sheardim, 3, shearvals, kern);
	}
	
	return 0;
}

/**
 * @brief Rotates an image around the center using shear decomposition followed
 * by FFT-based shearing. Rotation order is Rz, Ry, Rx, and about the center of
 * the image.
 *
 * @param inout Input/output image
 * @param rx Rotation about x axis
 * @param ry Rotation about y axis
 * @param rz Rotation about z axis
 * @param rz Rotation about z axis
 * @param window Window function to apply in fourier domain
 */
int rotateImageShearFFT(ptr<NDArray> inout, double rx, double ry, double rz,
		double(*window)(double,double))
{
	const double PI = acos(-1);
	if(fabs(rx) > PI/4. || fabs(ry) > PI/4. || fabs(rz) > PI/4.) {
		cerr << "Fast large rotations not yet implemented" << endl;
		return -1;
	}

	std::list<Matrix3d> shears;

	// decompose into shears
	clock_t c = clock();
	if(shearDecompose(shears, rx, ry, rz) != 0) {
		cerr << "Failed to find valid shear matrices" << endl;
		return -1;
	}
	c = clock() - c;
    shears.reverse();
	DBG3(cerr << "Shear Decompose took " << c << " ticks " << endl);

	// perform shearing
	double shearvals[3];
	for(const Matrix3d& shmat: shears) {
		int64_t sheardim = -1;;
		for(size_t rr = 0 ; rr < 3 ; rr++) {
			for(size_t cc = 0 ; cc < 3 ; cc++) {
				if(rr != cc && shmat(rr,cc) != 0) {
					if(sheardim != -1 && sheardim != rr) {
						cerr << "Error, multiple shear dimensions!" << endl;
						return -1;
					}
					sheardim = rr;
					shearvals[cc] = shmat(rr,cc);
				}
			}
		}

		// perform shear
		shearImageFFT(inout, sheardim, 3, shearvals, window);
	}
	
	return 0;
}

/**********************************
 * Radial Fourier Transforms
 *********************************/

// upsample in anglular directions
ptr<NDArray> pphelp_padFFT(ptr<const NDArray> in, 
		const std::vector<double>& upsamp)
{
	std::vector<size_t> osize(in->ndim(), 0);
	size_t maxbsize = 0;
	for(size_t ii=0; ii<in->ndim(); ii++) {
		osize[ii] = round2(in->dim(ii)*upsamp[ii]);
		maxbsize = std::max(maxbsize, osize[ii]);
	}

	auto buffer = (fftw_complex*)fftw_malloc(sizeof(fftw_complex)*maxbsize);
	auto oimg = in->copyCast(osize.size(), osize.data(), COMPLEX128);
	std::vector<int64_t> index(in->ndim());

	// fourier transform
	for(size_t dd = 0; dd < oimg->ndim(); dd++) {
		fftw_plan fwd = fftw_plan_dft_1d((int)osize[dd], buffer, buffer, 
				FFTW_FORWARD, FFTW_MEASURE);
		
		ChunkIter<cdouble_t> it(oimg);
		it.setLineChunk(dd);
		for(it.goBegin(); !it.eof() ; it.nextChunk()) {
			it.index(index.size(), index.data());

			// fill from line
			for(size_t tt=0; !it.eoc(); ++it, tt++) {
				buffer[tt][0] = (*it).real();
				buffer[tt][1] = (*it).imag();
			}

			// fourier transform
			fftw_execute(fwd);
			
			// copy/shift
			// F += N/2 (even), for N = 4:
			// 0 -> 2 (f =  0)
			// 1 -> 3 (f = +1)
			// 2 -> 0 (f = -2)
			// 3 -> 1 (f = -1)
			it.goChunkBegin();
			double norm = 1./sqrt(osize[dd]);
			for(size_t tt=osize[dd]/2; !it.isChunkEnd(); ++it) {
				cdouble_t tmp(buffer[tt][0]*norm, buffer[tt][1]*norm);
				it.set(tmp);
				tt=(tt+1)%osize[dd];
			}
		}

		fftw_destroy_plan(fwd);
	}

	fftw_free(buffer);
	
	return oimg;
}

/**
 * @brief Computes the pseudopolar-gridded fourier transform on the input
 * image, with prdim as the pseudo-radius direction. To sample the whole space
 * you would need to call this once for each of the dimensions, or use the
 * other function which does not take this argument, and returns a vector.
 * This function skips the chirpz transform by interpolation-zooming.
 *
 * @param inimg	Input image to compute pseudo-polar fourier transform on
 * @param prdim	Dimension to be the pseudo-radius in output
 *
 * @return 		Pseudo-polar sample fourier transform
 */
ptr<NDArray> pseudoPolarZoom(ptr<const NDArray> inimg, size_t prdim)
{
	// create output
	std::vector<double> upsample(inimg->ndim(), 2);
	upsample[prdim] = 1;

	ptr<NDArray> out = pphelp_padFFT(inimg, upsample);
	
	// write out padded/FFT image
	{
		auto absimg = dPtrCast<MRImage>(out->copyCast(FLOAT64));
		auto angimg = dPtrCast<MRImage>(out->copyCast(FLOAT64));

		OrderIter<double> rit(absimg);
		OrderIter<double> iit(angimg);
		OrderConstIter<cdouble_t> init(out);
		while(!init.eof()) {
			rit.set(abs(*init));
			iit.set(arg(*init));
			++init;
			++rit;
			++iit;
		}

		DBG3(absimg->write("fft"+to_string(prdim)+"_abs.nii.gz"));
		DBG3(angimg->write("fft"+to_string(prdim)+"_ang.nii.gz"));
	}

	// declare variables
	std::vector<int64_t> index(out->ndim()); 

	// compute/initialize buffer
	size_t buffsize = [&]
	{
		size_t m = 0;
		for(size_t dd=0; dd<out->ndim(); dd++) {
			if(dd != prdim) 
				m = max(out->dim(dd), m);
		}
		return m*2;
	}();

	auto buffer = (fftw_complex*)fftw_malloc(sizeof(fftw_complex)*buffsize);


	for(size_t dd=0; dd<out->ndim(); dd++) {
		if(dd == prdim)
			continue;

		size_t isize = out->dim(dd);
		
		ChunkIter<cdouble_t> it(out);
		it.setLineChunk(dd);
		it.setOrder({prdim}, true); // make pseudoradius slowest
		for(it.goBegin(); !it.eof(); it.nextChunk()) {
			it.index(index);

			// recompute chirps if alpha changed
			double alpha = 2*(index[prdim]/(out->dim(prdim)-1.)) - 1;

			// copy from input image
			it.goChunkBegin();
			for(size_t ii=0; !it.eoc(); ++it, ii++) {
				buffer[ii][0] = (*it).real();
				buffer[ii][1] = (*it).imag();
			}

			// zoom
			assert(buffsize >= isize*2);
			zoom(isize, &buffer[0], &buffer[isize], alpha);
			
			// copy from buffer back to output
			it.goChunkBegin();
			for(size_t ii=0; !it.eoc(); ii++, ++it) {
				cdouble_t tmp(buffer[isize+ii][0], buffer[isize+ii][1]);
				it.set(tmp);
			}
		}
	}
	fftw_free(buffer);

	return out;
}

/**
 * @brief Computes the pseudopolar-gridded fourier transform on the input
 * image, with prdim as the pseudo-radius direction. To sample the whole space
 * you would need to call this once for each of the dimensions, or use the
 * other function which does not take this argument, and returns a vector.
 *
 * @param in	Input image to compute pseudo-polar fourier transform on
 * @param prdim	Dimension to be the pseudo-radius in output
 *
 * @return 		Pseudo-polar sample fourier transform
 */
ptr<NDArray> pseudoPolar(ptr<const NDArray> in, size_t prdim)
{
	// create output
	std::vector<double> upsample(in->ndim(), 2);
	upsample[prdim] = 1;

	ptr<NDArray> out = pphelp_padFFT(in, upsample);

	// declare variables
	std::vector<int64_t> index(out->ndim()); 

	// compute/initialize buffer
	size_t buffsize = [&]
	{
		size_t m = 0;
		for(size_t dd=0; dd<in->ndim(); dd++) {
			if(dd != prdim) 
				m = std::max(out->dim(dd), m);
		}
		return m*30;
	}();

	auto buffer = (fftw_complex*)fftw_malloc(sizeof(fftw_complex)*buffsize);

	for(size_t dd=0; dd<out->ndim(); dd++) {
		if(dd == prdim)
			continue;

		int64_t usize = out->dim(dd);
		int64_t uppadsize = usize*2;
		fftw_complex* current = &buffer[0];
		fftw_complex* prechirp = &buffer[usize+uppadsize];
		fftw_complex* postchirp = &buffer[usize+2*uppadsize];
		fftw_complex* convchirp = &buffer[usize+3*uppadsize];
		fftw_plan plan = fftw_plan_dft_1d((int)usize, current, current,
				FFTW_BACKWARD, FFTW_MEASURE);

		assert(buffsize >= usize+3*uppadsize);
		
		ChunkIter<cdouble_t> it(out);
		it.setLineChunk(dd);
		it.setOrder({prdim}, true); // make pseudoradius slowest
		double alpha, prevAlpha = NAN;
		for(it.goBegin(); !it.eof(); it.nextChunk()) {
			it.index(index);

			// recompute chirps if alpha changed
			alpha = 2*(index[prdim]/(out->dim(prdim)-1)) - 1;
			if(alpha != prevAlpha) {
				createChirp(uppadsize, prechirp, usize, 1, alpha, 
						false, false);
				createChirp(uppadsize, postchirp, usize, 1, alpha, 
						true, false);
				createChirp(uppadsize, convchirp, usize, 1, -alpha,
						true, true);
			}

			// copy from input image, shift
			it.goChunkBegin();
			for(size_t ii=usize/2; !it.eoc(); ++it) {
				current[ii][0] = (*it).real();
				current[ii][1] = (*it).imag();
				ii=(ii+1)%usize;
			}

			fftw_execute(plan);
			double norm = 1./sqrt(usize*usize);
			for(size_t ii=0; ii<usize; ii++) {
				current[ii][0] *= norm;
				current[ii][1] *= norm;
			}
		
			// compute chirpz transform
			chirpzFFT(usize, usize, current, uppadsize, &buffer[usize],
						prechirp, convchirp, postchirp);
			
			// copy from buffer back to output
			it.goChunkBegin();
			for(size_t ii=0; !it.eoc(); ii++, ++it) {
				cdouble_t tmp(current[ii][0], current[ii][1]);
				it.set(tmp);
			}
			prevAlpha = alpha;
		}

		fftw_destroy_plan(plan);
	}
	fftw_free(buffer);

	return out;
}

/**
 * @brief Computes the pseudopolar-gridded fourier transform on the input
 * image returns a vector of pseudo-polar sampled image, one for each dimension
 * as the pseudo-radius.
 *
 * @param in	Input image to compute pseudo-polar fourier transform on
 *
 * @return 		Vector of Pseudo-polar sample fourier transforms, one for each
 * dimension
 */
vector<ptr<NDArray>> pseudoPolar(ptr<const NDArray> in)
{
	std::vector<ptr<NDArray>> out(in->ndim());
	for(size_t dd=0; dd < in->ndim(); dd++) {
		out[dd] = pseudoPolar(in, dd);
	}

	return out;
}

/**
 * @brief Sets the middle of the image += radius (in index space) to 1,
 * everything else to 0
 *
 * @param inout Input/output image.
 * @param radius Radius (distance from center) to set to 1
 * @param alphis the what the distance is raised to in each dimension (2 is
 * euclidian distance)
 */
void fillCircle(ptr<NDArray> inout, double radius, double alpha)
{
    double rsqr = pow(radius, alpha);
    vector<int64_t> index(inout->ndim(), 0);
    for(NDIter<double> it(inout); !it.eof(); ++it) {
        it.index(index.size(), index.data());
        double dist = 0;
        for(size_t dd=0; dd<inout->ndim(); dd++) {
            dist += fabs(pow(index[dd]-(inout->dim(dd)-1.)/2.,alpha));
        }
        if(dist <= rsqr) 
            it.set(1);
        else 
            it.set(0);
    }
}

/**
 * @brief Fills image with the linear index at each pixel
 *
 * @param inout input/output image, will be filled with linear index
 *
 */
void fillLinear(ptr<NDArray> inout)
{
    FlatIter<float> it(inout);
    for(size_t ii=0; !it.eof(); ii++, ++it) {
        it.set(ii);
    }
}

/**
 * @brief Fills image with the linear index at each pixel
 *
 * @param inout input/output image, will be filled with gaussian white noise
 *
 */
void fillGaussian(ptr<NDArray> inout)
{
    std::random_device rd;
    std::default_random_engine rng(rd());
    std::normal_distribution<double> gauss(0, 1);

    for(FlatIter<float> it(inout); !it.eof(); ++it) {
        it.set(gauss(rng));
    }
}

/**
 * @brief Concatinates image in the direction specified by dir. So if dir
 * is 0, and two images, sized [32, 32, 34] and [12, 32, 34] were passed
 * in the input vector, then the output would be [44, 32, 34].
 *
 * @param images Input images, will be placed in order of input vector
 * @param dir Direction to concatinate, all dimesnions other than dir
 * must match in size
 *
 * @return New image that has had the images pasted together
 */
ptr<NDArray> concat(const vector<ptr<NDArray>>& images, size_t dir)
{
    if(images.size() == 0) 
        throw INVALID_ARGUMENT("Input image array had size zero!");

    if(images[0]->type() == RGBA32 || images[0]->type() == RGB24 ||
            images[0]->type() == COMPLEX128 || images[0]->type() == COMPLEX64
            || images[0]->type() == COMPLEX256) {
        throw INVALID_ARGUMENT("Concatination of tuple-types has not yet "
                "been implemented");
    }
    
    if(dir >= images[0]->ndim()) {
        throw INVALID_ARGUMENT("Input direction dim is greater than input "
                "images dimensions!");
    }
    
    size_t ndim = images[0]->ndim();
    vector<size_t> osize(images[0]->dim(), images[0]->dim()+ndim);

    // figure output size
    osize[dir] = 0;
    for(const auto& v: images) {
        // check sizes
        for(size_t dd=0; dd<ndim; dd++) {
            if(dd != dir && v->dim(dd) != osize[dd]) 
                throw INVALID_ARGUMENT("Input image have different sizes!");
        }
        osize[dir] += v->dim(dir);
    }

    // create output image
    ptr<NDArray> oimg = images[0]->copyCast(osize.size(), osize.data());
    
    // iterate through, make highest dimension slowest
    NDIter<double> oit(oimg);
    vector<size_t> order;
    for(int64_t ii=ndim; ii>= 0; ii--) {
        if(ii != dir)
            order.push_back(ii);
    }
    order.push_back(dir);
    oit.setOrder(order);
    oit.goBegin();

    // that dimension doesn't exist in these images
    size_t imgii = 0;
    NDConstIter<double> iit;

    // go through input images one by one
    while(!oit.eof()) {
        // switch to the next input image
        iit.setArray(images[imgii++]);
        iit.setOrder(order);
        iit.goBegin();

        while(!iit.eof() && !oit.eof()) {
            oit.set(*iit);
            ++oit;
            ++iit;
        }
    }

    assert(imgii == images.size());
    assert(iit.eof());

    return oimg;
}

/**
 * @brief Concatinates images/arrays. 1 Extra dimension will be added, all the
 * lower dimensions of the images must match. An example with lastdim = false
 * would be 3 [32,32,32] images, which would result in 1 [32,32,32,3] image
 * with the orienation matching from the first image.
 *
 * @param images Array of images to concatinate
 *
 * @return New image with 1 extra dimension
 */
ptr<NDArray> concatElevate(const vector<ptr<NDArray>>& images)
{
    if(images.size() == 0) 
        throw INVALID_ARGUMENT("Input image array had size zero!");

    if(images[0]->type() == RGBA32 || images[0]->type() == RGB24 ||
            images[0]->type() == COMPLEX128 || images[0]->type() == COMPLEX64
            || images[0]->type() == COMPLEX256) {
        throw INVALID_ARGUMENT("Concatination of tuple-types has not yet "
                "been implemented");
    }
    
    // concatinate in a new dimension
    size_t ndim = images[0]->ndim()+1;
    vector<size_t> osize(images[0]->dim(), images[0]->dim()+images[0]->ndim());
    osize.push_back(images.size());

    // check sizes
    for(const auto& v: images) {
        for(size_t dd=0; dd<ndim-1; dd++) {
            if(v->dim(dd) != osize[dd]) 
                throw INVALID_ARGUMENT("Input image have different sizes!");
        }
    }
    
    // create output image
    ptr<NDArray> oimg = images[0]->copyCast(osize.size(), osize.data());

    // iterate through, make highest dimension slowest
    NDIter<double> oit(oimg);
    vector<size_t> order;
    for(int64_t ii=ndim-2; ii>= 0; ii--)
        order.push_back(ii);
    order.push_back(ndim-1);

    oit.setOrder(order);
    oit.goBegin();

    // that dimension doesn't exist in these images
    size_t imgii = 0;
    NDConstIter<double> iit;

    // go through input images one by one
    while(!oit.eof()) {
        // switch to the next input image
        iit.setArray(images[imgii++]);
        iit.goBegin();

        while(!iit.eof() && !oit.eof()) {
            oit.set(*iit);
            ++oit;
            ++iit;
        }
    }
    
    assert(imgii == images.size());
    assert(iit.eof());

    return oimg;
}

/**
 * @brief Increases the number of dimensions by 1 then places the edges
 * in each dimension at indexes matching the direction of edge detection.
 * So an input 3D image will produce a 4D image with volume 0 the x edges,
 * volume 1 the y edges and volume 2 the z edges.
 *
 * @param img Input image ND
 *
 * @return Output image N+1D
 */
ptr<NDArray> sobelEdge(ptr<const NDArray> img)
{
    // create output
    size_t ndim = img->ndim();
    vector<size_t> osize(img->dim(), img->dim()+ndim);
    osize.push_back(ndim);
    auto out = img->copyCast(osize.size(), osize.data());

    // sobel is the combination of 1 derivative with averaging in the other
    // dimensions
    vector<double> der_profile({-1, 0, 1});
    vector<double> avg_profile({ 1, 2, 1});

    //////////////////
    // iterate through
    //////////////////

    // kernel iterator to get neighbors of the coordesponding output point
    KernelIter<double> kit(img);
    kit.setRadius(1);
    
    // chunk up by volumes
    ChunkIter<double> oit(out);
    oit.setChunkSize(ndim, img->dim(), true); 
    oit.setOrder(kit.getOrder());
    vector<int64_t> index(ndim+1);
    for(oit.goBegin(); !oit.eof(); oit.nextChunk()) {
        oit.index(index);
        size_t graddir = index[ndim];

        // apply kernel in dimension of graddir
        for(kit.goBegin(); !kit.eof() && !oit.eoc(); ++kit, ++oit) {
            double sum = 0;
            for(size_t kk=0; kk<kit.ksize(); kk++) {
<<<<<<< HEAD
                kit.indexK(kk, index.size(), index.data());
=======
                kit.from_center(kk, index.size(), index.data());
>>>>>>> fc9b7506

                // compute weight of kernel element, note that because
                // from_center is the offset from center, we need to add 1
                double w = 1;
                for(size_t dd=0; dd<ndim; dd++) {
                    if(dd == graddir)
                        w *= der_profile[index[dd]+1];
                    else
                        w *= avg_profile[index[dd]+1];
                }

                sum += w*kit[kk];
            }

            oit.set(sum);
        }

        assert(kit.eof() && oit.eoc());
    }
    assert(kit.eof() && oit.eof());

    return out;
}

/**
 * @brief Creates a new image with the specified dimension collapsed and the
 * values in each output point set to the sum of the values in the collapsed
 * dimension
 *
 * @param img Input image
 *
 * @return 
 */
ptr<NDArray> collapseSum(ptr<const NDArray> img, size_t dim, bool doabs)
{
    if(dim >= img->ndim()) {
        throw INVALID_ARGUMENT("Input dim is >= number of dimensions!");
    }

    vector<size_t> osize(img->ndim()-1);
    for(size_t ii=0, jj=0; ii<img->ndim(); ii++) {
        if(ii != dim) 
            osize[jj++] = img->dim(ii);
    }

    auto out = img->createAnother(img->ndim()-1, osize.data());

    vector<int64_t> index1(img->ndim());
    vector<int64_t> index2(img->ndim()-1);
    NDAccess<double> oac(out);
    ChunkConstIter<double> iit(img);
    iit.setLineChunk(dim);
    for(iit.goBegin(); !iit.eof(); iit.nextChunk()) {
        double sum = 0;
        for(; !iit.eoc(); ++iit) 
            sum += doabs ? fabs(*iit) : *iit;

        iit.index(index1);
        
        // convert index
        for(size_t ii=0, jj=0; ii<img->ndim(); ii++) {
            if(ii != dim) 
                index2[jj++] = index1[ii];
        }
        oac.set(index2, sum);
    }

    return out;
}

} // npl

<|MERGE_RESOLUTION|>--- conflicted
+++ resolved
@@ -2094,11 +2094,7 @@
         for(kit.goBegin(); !kit.eof() && !oit.eoc(); ++kit, ++oit) {
             double sum = 0;
             for(size_t kk=0; kk<kit.ksize(); kk++) {
-<<<<<<< HEAD
                 kit.indexK(kk, index.size(), index.data());
-=======
-                kit.from_center(kk, index.size(), index.data());
->>>>>>> fc9b7506
 
                 // compute weight of kernel element, note that because
                 // from_center is the offset from center, we need to add 1
