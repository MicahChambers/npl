--- conflicted
+++ resolved
@@ -1572,18 +1572,13 @@
 	double Fc;   /** Intensity Corrected Moving Value */
 	double Ff;   /** Fixed Value Value */
 
-<<<<<<< HEAD
 	vector<double> probweight((2*m_krad+1)*(2*m_krad+1));
-=======
-	vector<double> probweight(m_krad*m_krad);
->>>>>>> 60a8aa37
 	vector<double> invspace(m_deform->ndim());
 	for(size_t dd=0; dd<m_deform->ndim(); dd++)
 		invspace[dd] = 1./m_deform->spacing(dd);
 	
 	Counter<> neighbors(3);
 	for(size_t dd=0; dd<3; dd++) neighbors.sz[dd] = 5;
-<<<<<<< HEAD
 
 	// Compute Updated Version of Distortion-Corrected Image
 	updateCaches();
@@ -1597,8 +1592,6 @@
 	BSplineView<double> bsp_vw(m_deform);
 	bsp_vw.m_boundmethod = ZEROFLUX;
 	bsp_vw.m_ras = true;
-=======
->>>>>>> 60a8aa37
 
 	// compute updated moving width
 	m_wmove = (m_rangemove[1]-m_rangemove[0])/(m_bins-2*m_krad-1);
@@ -1613,23 +1606,6 @@
 		m_fixed->indexToPoint(3, fcind, pt);
 		m_deform->pointToIndex(3, pt, dcind);
 
-<<<<<<< HEAD
-=======
-		// create ROI in kernel space
-		for(size_t dd=0; dd<3; dd++) {
-			dnind[dd] = round(dcind[dd]);
-		}
-
-		/**********************************************************************
-		 * Compute Distortion at this point and compute un-distorted value/bins
-		 *********************************************************************/
-
-		// Sample B-Spline Value and Derivative at Current Position
-		double def = 0, ddef = 0;
-		bsp_vw.get(3, pt, m_dir, def, ddef);
-		fcind[m_dir] += def/m_moving->spacing(m_dir);
-
->>>>>>> 60a8aa37
 		// get actual values
 		Fm = mit.get();
 		Fc = cit.get();
@@ -1672,12 +1648,9 @@
 		 * Add to Derivatives of Bins Within Reach of the Point
 		 *******************************************************/
 		do {
-<<<<<<< HEAD
 			for(size_t dd=0; dd<3; dd++)
 				dind[dd] = dnind[dd] + neighbors.pos[dd] - 2;
 
-=======
->>>>>>> 60a8aa37
 			double dPHI_dphi = 1;
 			for(int ii = 0; ii < 3; ii++)
 				dPHI_dphi *= B3kern(dnind[ii]+neighbors.pos[ii]-2-dcind[ii]);
@@ -1685,12 +1658,7 @@
 			double dPHI_dydphi = 1;
 			for(int ii = 0; ii < 3; ii++) {
 				if(ii == m_dir)
-<<<<<<< HEAD
 					dPHI_dydphi *= -invspace[ii]*dB3kern(dind[ii]-dcind[ii]);
-=======
-					dPHI_dydphi *= -invspace[ii]*dB3kern(dnind[ii]+
-							neighbors.pos[ii]-2-dcind[ii]);
->>>>>>> 60a8aa37
 				else
 					dPHI_dydphi *= B3kern(dnind[ii]+neighbors.pos[ii]-2-
 							dcind[ii]);
