--- conflicted
+++ resolved
@@ -1586,7 +1586,6 @@
 	
 	Counter<> neighbors(3);
 	for(size_t dd=0; dd<3; dd++) neighbors.sz[dd] = 5;
-<<<<<<< HEAD
 
 	// Compute Updated Version of Distortion-Corrected Image
 	updateCaches();
@@ -1600,8 +1599,6 @@
 	BSplineView<double> bsp_vw(m_deform);
 	bsp_vw.m_boundmethod = ZEROFLUX;
 	bsp_vw.m_ras = true;
-=======
->>>>>>> 0e777c3b
 
 	// compute updated moving width
 	m_wmove = (m_rangemove[1]-m_rangemove[0])/(m_bins-2*m_krad-1);
@@ -1616,23 +1613,6 @@
 		m_fixed->indexToPoint(3, fcind, pt);
 		m_deform->pointToIndex(3, pt, dcind);
 
-<<<<<<< HEAD
-=======
-		// create ROI in kernel space
-		for(size_t dd=0; dd<3; dd++) {
-			dnind[dd] = round(dcind[dd]);
-		}
-
-		/**********************************************************************
-		 * Compute Distortion at this point and compute un-distorted value/bins
-		 *********************************************************************/
-
-		// Sample B-Spline Value and Derivative at Current Position
-		double def = 0, ddef = 0;
-		bsp_vw.get(3, pt, m_dir, def, ddef);
-		fcind[m_dir] += def/m_moving->spacing(m_dir);
-
->>>>>>> 0e777c3b
 		// get actual values
 		Fm = mit.get();
 		Fc = cit.get();
